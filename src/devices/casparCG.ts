--- conflicted
+++ resolved
@@ -29,11 +29,8 @@
 	ResolvedTimelineObjectInstanceExtended,
 	TimelineObjCCGIP,
 	DeviceOptionsCasparCG,
-<<<<<<< HEAD
-	Transition
-=======
+	Transition,
 	Mappings
->>>>>>> b22d454b
 } from '../types/src'
 
 import {
@@ -55,7 +52,7 @@
 	TransitionObject,
 	State,
 	NextUp,
-	Transition,
+	Transition as StateTransition,
 	Mixer
 } from 'casparcg-state'
 import { DoOnTime, SendMode } from '../doOnTime'
@@ -420,10 +417,10 @@
 					let media = stateLayer.media
 					let transitions = {} as any
 					if (baseContent.transitions.inTransition) {
-						transitions.inTransition = new Transition(baseContent.transitions.inTransition)
+						transitions.inTransition = new StateTransition(baseContent.transitions.inTransition)
 					}
 					if (baseContent.transitions.outTransition) {
-						transitions.outTransition = new Transition(baseContent.transitions.outTransition)
+						transitions.outTransition = new StateTransition(baseContent.transitions.outTransition)
 					}
 					stateLayer.media = new TransitionObject(media, {
 						inTransition: transitions.inTransition,
