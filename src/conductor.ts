import * as _ from 'underscore'
import {
	TimelineState,
	ResolvedTimelineObjectInstance,
	ResolvedStates
} from 'superfly-timeline'

import { DeviceClassOptions, CommandWithContext } from './devices/device'
import { CasparCGDevice } from './devices/casparCG'
import { AbstractDevice } from './devices/abstract'
import { HttpSendDevice } from './devices/httpSend'
import {
	Mappings,
	Mapping,
	DeviceType,
	DeviceOptions,
	ResolvedTimelineObjectInstanceExtended,
	TSRTimeline
} from './types/src'
import { AtemDevice } from './devices/atem'
import { EventEmitter } from 'events'
import { LawoDevice } from './devices/lawo'
import { PanasonicPtzDevice } from './devices/panasonicPTZ'
import { HyperdeckDevice } from './devices/hyperdeck'
import { DoOnTime } from './doOnTime'
import { TCPSendDevice } from './devices/tcpSend'
import { PharosDevice } from './devices/pharos'
import { OSCMessageDevice } from './devices/osc'
import { DeviceContainer } from './devices/deviceContainer'
import { threadedClass, ThreadedClass } from 'threadedclass'
import { AsyncResolver } from './AsyncResolver'
import { HttpWatcherDevice } from './devices/httpWatcher'

export { DeviceContainer }
export { CommandWithContext }

export const LOOKAHEADTIME = 5000 // Will look ahead this far into the future
export const PREPARETIME = 2000 // Will prepare commands this time before the event is to happen
export const MINTRIGGERTIME = 10 // Minimum time between triggers
export const MINTIMEUNIT = 1 // Minimum unit of time

const RESOLVE_LIMIT_TIME = 10000

export const DEFAULT_PREPARATION_TIME = 20 // When resolving "now", move this far into the future, to account for computation times

export type TimelineTriggerTimeResult = Array<{id: string, time: number}>

export { Device } from './devices/device'
// export interface Device {}

export interface ConductorOptions {
	// devices: {
	// 	[deviceName: string]: DeviceOptions
	// },
	initializeAsClear?: boolean // don't do any initial checks with devices to determine state, instead assume that everything is clear, black and quiet
	getCurrentTime?: () => number
	autoInit?: boolean
	multiThreadedResolver?: boolean
	proActiveResolve?: boolean
}
interface TimelineCallback {
	time: number
	id: string
	callBack?: string
	callBackStopped?: string
	callBackData: any
}
type TimelineCallbacks = {[key: string]: TimelineCallback}
interface QueueCallback {
	type: 'start' | 'stop'
	time: number | null | undefined
	id: string
	callBack: string
	callBackData: any
}
interface StatReport {
	reason?: string
	timelineStartResolve: number
	timelineResolved: number
	stateHandled: number,
	done: number,
}

/**
 * The Conductor class serves as the main class for interacting. It contains
 * methods for setting mappings, timelines and adding/removing devices. It keeps
 * track of when to resolve the timeline and updates the devices with new states.
 */
export class Conductor extends EventEmitter {

	private _logDebug: boolean = false
	private _timeline: TSRTimeline = []
	private _mapping: Mappings = {}

	private _options: ConductorOptions

	private devices: {[deviceId: string]: DeviceContainer} = {}

	private _getCurrentTime?: () => number

	private _nextResolveTime: number = 0
	private _resolvedStates: {
		resolvedStates: ResolvedStates | null,
		resolveTime: number
	} = {
		resolvedStates: null,
		resolveTime: 0
	}
	private _resolveTimelineTrigger: NodeJS.Timer
	private _isInitialized: boolean = false
	private _doOnTime: DoOnTime
	private _multiThreadedResolver: boolean = false

	private _queuedCallbacks: QueueCallback[] = []
	private _triggerSendStartStopCallbacksTimeout: NodeJS.Timer | null = null
	private _sentCallbacks: TimelineCallbacks = {}

	private _statMeasureStart: number = 0
	private _statMeasureReason: string = ''
	private _statReports: StatReport[] = []

	private _resolveTimelineRunning: boolean = false
	private _resolveTimelineOnQueue: boolean = false

	private _resolver: ThreadedClass<AsyncResolver>

	private _interval: NodeJS.Timer

	constructor (options: ConductorOptions = {}) {
		super()
		this._options = options

		this._options = this._options // ts-lint fix: not used

		this._multiThreadedResolver = !!options.multiThreadedResolver

		if (options.getCurrentTime) this._getCurrentTime = options.getCurrentTime

		this._interval = setInterval(() => {
			if (this.timeline) {
				this._resolveTimeline()
			}
		}, 2500)
		this._doOnTime = new DoOnTime(() => {
			return this.getCurrentTime()
		})
		this._doOnTime.on('error', e => this.emit('error', e))
		// this._doOnTime.on('callback', (...args) => {
		// 	this.emit('timelineCallback', ...args)
		// })

		if (options.autoInit) {
			this.init()
			.catch((e) => {
				this.emit('error','Error during auto-init: ', e)
			})
		}

	}
	/**
	 * Initializates the resolver, with optional multithreading
	 */
	public async init (): Promise<void> {
		this._resolver = await threadedClass<AsyncResolver>(
			'../dist/AsyncResolver.js',
			AsyncResolver,
			[],
			{
				threadUsage: this._multiThreadedResolver ? 1 : 0,
				autoRestart: true,
				disableMultithreading: !this._multiThreadedResolver
			}
		)
		await this._resolver.on('setTimelineTriggerTime', (r) => {
			this.emit('setTimelineTriggerTime', r)
		})
		await this._resolver.on('info', (...args) => this.emit('info', 'Resolver', ...args))
		await this._resolver.on('debug', (...args) => this.emit('debug', 'Resolver', ...args))
		await this._resolver.on('error', (...args) => this.emit('error', 'Resolver', ...args))
		await this._resolver.on('warning', (...args) => this.emit('warning', 'Resolver', ...args))

		this._isInitialized = true
		this.resetResolver()
	}
	/**
	 * Returns a nice, synchronized time.
	 */
	public getCurrentTime () {

		if (this._getCurrentTime) {
			// return 0
			return this._getCurrentTime()
		} else {
			return Date.now()
		}
	}
	/**
	 * Returns the mappings
	 */
	get mapping (): Mappings {
		return this._mapping
	}
	/**
	 * Updates the mappings in the Conductor class and all devices and forces
	 * a resolve timeline.
	 * @param mapping The new mappings
	 */
	async setMapping (mapping: Mappings) {
		// Set mapping
		// re-resolve timeline
		this._mapping = mapping

		let ps: Promise<any>[] = []
		_.each(this.devices, (d: DeviceContainer) => {
			// @ts-ignore
			ps.push(d.device.setMapping(mapping))
		})
		await Promise.all(ps)

		if (this._timeline) {
			this._resolveTimeline()
		}
	}
	/**
	 * Returns the current timeline
	 */
	get timeline (): TSRTimeline {
		return this._timeline
	}
	/**
	 * Sets a new timeline and resets the resolver.
	 */
	set timeline (timeline: TSRTimeline) {
		this.statStartMeasure('timeline received')
		this._timeline = timeline

		// We've got a new timeline, anything could've happened at this point
		// Highest priority right now is to determine if any commands have to be sent RIGHT NOW
		// After that, we'll move further ahead in time, creating commands ready for scheduling

		this.resetResolver()

	}
	get logDebug (): boolean {
		return this._logDebug
	}
	set logDebug (val: boolean) {
		this._logDebug = val
	}

	public getDevices (): Array<DeviceContainer> {
		return _.values(this.devices)
	}
	public getDevice (deviceId: string): DeviceContainer {
		return this.devices[deviceId]
	}

	/**
	 * Adds a a device that can be referenced by the timeline and mappings.
	 * @param deviceId Id used by the mappings to reference the device.
	 * @param deviceOptions The options used to initalize the device
	 * @returns A promise that resolves with the created device, or rejects with an error message.
	 */
	public async addDevice (deviceId, deviceOptions: DeviceOptions): Promise<DeviceContainer> {
		try {
			let newDevice: DeviceContainer
			let threadedClassOptions = {
				threadUsage: deviceOptions.threadUsage || 1,
				autoRestart: true,
				disableMultithreading: !deviceOptions.isMultiThreaded
			}

			let options: DeviceClassOptions = {
				getCurrentTime: () => { return this.getCurrentTime() }
			}

			if (deviceOptions.type === DeviceType.ABSTRACT) {
				newDevice = await new DeviceContainer().create<CasparCGDevice>(
					'../../dist/devices/abstract.js',
					AbstractDevice,
					deviceId,
					deviceOptions,
					options,
					{
						threadUsage: deviceOptions.isMultiThreaded ? .1 : 0,
						autoRestart: true,
						disableMultithreading: !deviceOptions.isMultiThreaded
					}
				)
			} else if (deviceOptions.type === DeviceType.CASPARCG) {
				// Add CasparCG device:
				newDevice = await new DeviceContainer().create<CasparCGDevice>(
					'../../dist/devices/casparCG.js',
					CasparCGDevice,
					deviceId,
					deviceOptions,
					options,
					threadedClassOptions
				)
			} else if (deviceOptions.type === DeviceType.ATEM) {
				newDevice = await new DeviceContainer().create<AtemDevice>(
					'../../dist/devices/atem.js',
					AtemDevice,
					deviceId,
					deviceOptions,
					options,
					threadedClassOptions
				)
			} else if (deviceOptions.type === DeviceType.HTTPSEND) {
				newDevice = await new DeviceContainer().create<HttpSendDevice>(
					'../../dist/devices/httpSend.js',
					HttpSendDevice,
					deviceId,
					deviceOptions,
					options,
					threadedClassOptions
				)
			} else if (deviceOptions.type === DeviceType.HTTPWATCHER) {
				newDevice = await new DeviceContainer().create<HttpWatcherDevice>(
					'../../dist/devices/httpWatcher.js',
					HttpWatcherDevice,
					deviceId,
					deviceOptions,
					options,
					threadedClassOptions
				)
			} else if (deviceOptions.type === DeviceType.LAWO) {
				newDevice = await new DeviceContainer().create<LawoDevice>(
					'../../dist/devices/lawo.js',
					LawoDevice,
					deviceId,
					deviceOptions,
					options,
					threadedClassOptions
				)
			} else if (deviceOptions.type === DeviceType.PANASONIC_PTZ) {
<<<<<<< HEAD
				newDevice = new PanasonicPtzDevice(deviceId, deviceOptions, options) as Device
			} else if (deviceOptions.type === DeviceType.TCPSEND) {
				newDevice = new TCPSendDevice(deviceId, deviceOptions, options) as Device
=======
				newDevice = await new DeviceContainer().create<PanasonicPtzDevice>(
					'../../dist/devices/panasonicPTZ.js',
					PanasonicPtzDevice,
					deviceId,
					deviceOptions,
					options,
					threadedClassOptions
				)
>>>>>>> d936e428
			} else if (deviceOptions.type === DeviceType.HYPERDECK) {
				newDevice = await new DeviceContainer().create<HyperdeckDevice>(
					'../../dist/devices/hyperdeck.js',
					HyperdeckDevice,
					deviceId,
					deviceOptions,
					options,
					threadedClassOptions
				)
			} else if (deviceOptions.type === DeviceType.PHAROS) {
				newDevice = await new DeviceContainer().create<PharosDevice>(
					'../../dist/devices/pharos.js',
					PharosDevice,
					deviceId,
					deviceOptions,
					options,
					threadedClassOptions
				)
			} else if (deviceOptions.type === DeviceType.OSC) {
				newDevice = await new DeviceContainer().create<OSCMessageDevice>(
					'../../dist/devices/osc.js',
					OSCMessageDevice,
					deviceId,
					deviceOptions,
					options,
					threadedClassOptions
				)
			} else {
				return Promise.reject('No matching multithreaded device type for "' +
				deviceOptions.type + '" ("' + DeviceType[deviceOptions.type] + '") found')
			}

			newDevice.device.on('debug', (...e) => {
				if (this.logDebug) {
					this.emit('debug', newDevice.deviceId, ...e)
				}
			}).catch(console.error)

			let deviceName = newDevice.deviceName

			const fixError = (e) => {

				let name = `Device "${deviceName || deviceId}"`
				if (e.reason) e.reason = name + ': ' + e.reason
				if (e.message) e.message = name + ': ' + e.message
				if (e.stack) {
					e.stack += '\nAt device' + name
				}
				if (_.isString(e)) e = name + ': ' + e

				return e
			}
			newDevice.device.on('info',		(e, ...args) => this.emit('info', 		fixError(e), ...args)).catch(console.error)
			newDevice.device.on('warning',	(e, ...args) => this.emit('warning', 	fixError(e), ...args)).catch(console.error)
			newDevice.device.on('error',	(e, ...args) => this.emit('error', 		fixError(e), ...args)).catch(console.error)
			newDevice.device.on('resetResolver', () => this.resetResolver()).catch(console.error)

			this.emit('info', 'Initializing ' + DeviceType[deviceOptions.type] + '...')
			this.devices[deviceId] = newDevice
<<<<<<< HEAD
			newDevice.mapping = this.mapping
			return newDevice.init(deviceOptions.options)
			.then(() => {
				this.emit('info', (DeviceType[deviceOptions.type] + ' initialized!'))
				return newDevice
			})
=======
			// @ts-ignore
			await newDevice.device.setMapping(this.mapping)

			await newDevice.device.init(deviceOptions.options)

			deviceName = newDevice.deviceName
			this.emit('info', (DeviceType[deviceOptions.type] + ' initialized!'))
			return newDevice

>>>>>>> d936e428
		} catch (e) {
			this.emit('error', 'conductor.addDevice', e)
			return Promise.reject(e)
		}
	}
	/**
	 * Safely remove a device
	 * @param deviceId The id of the device to be removed
	 */
	public removeDevice (deviceId: string): Promise<void> {
		let device = this.devices[deviceId]

		if (device) {
			return device.device.terminate()
			.then((res) => {
				if (res) {
					delete this.devices[deviceId]
				}
			})
		} else {
			return Promise.reject('No device found')
		}
	}
	/**
	 * Remove all devices
	 */
	public async destroy (): Promise<void> {

		clearTimeout(this._interval)

		await Promise.all(_.map(_.keys(this.devices), (deviceId: string) => {
			return this.removeDevice(deviceId)
		}))
	}
	/**
	 * Resets the resolve-time, so that the resolving will happen for the point-in time NOW
	 * next time
	 */
	public resetResolver () {

		this._nextResolveTime = 0 // This will cause _resolveTimeline() to generate the state for NOW
		this._resolvedStates = {
			resolvedStates: null,
			resolveTime: 0
		}

		this._triggerResolveTimeline()
	}
	/**
	 * Send a makeReady-trigger to all devices
	 */
	public devicesMakeReady (okToDestroyStuff?: boolean): Promise<void> {
		let p = Promise.resolve()
		_.each(this.devices, (d: DeviceContainer) => {
			p = p.then(async () => {
				return d.device.makeReady(okToDestroyStuff)
			})
		})
		this._resolveTimeline()
		return p
	}
	/**
	 * Send a standDown-trigger to all devices
	 */
	public devicesStandDown (okToDestroyStuff?: boolean): Promise<void> {
		let p = Promise.resolve()
		_.each(this.devices, (d: DeviceContainer) => {
			p = p.then(async () => {
				return d.device.standDown(okToDestroyStuff)
			})
		})
		return p
	}
	/**
	 * This is the main resolve-loop.
	 */
	private _triggerResolveTimeline (timeUntilTrigger?: number) {

		// this.emit('info', '_triggerResolveTimeline', timeUntilTrigger)

		if (this._resolveTimelineTrigger) {
			clearTimeout(this._resolveTimelineTrigger)
		}

		if (timeUntilTrigger) {
			// resolve at a later stage
			this._resolveTimelineTrigger = setTimeout(() => {
				this._resolveTimeline()
			}, timeUntilTrigger)
		} else {
			// resolve right away:
			this._resolveTimeline()
		}

	}
	/**
	 * Resolves the timeline for the next resolve-time, generates the commands and passes on the commands.
	 */
	private _resolveTimeline () {
		if (this._resolveTimelineRunning) {
			// If a resolve is already running, put in queue to run later:
			this._resolveTimelineOnQueue = true
			return
		}

		this._resolveTimelineRunning = true
		this._resolveTimelineInner()
		.catch(e => {
			this.emit('error', 'Caught error in _resolveTimelineInner' + e)
		})
		.then((nextResolveTime) => {
			this._resolveTimelineRunning = false
			if (this._resolveTimelineOnQueue) {
				// re-run the resolver right away, again

				this._resolveTimelineOnQueue = false
				this._triggerResolveTimeline(0)
			} else {
				this._nextResolveTime = nextResolveTime || 0
			}
		})
		.catch(e => {
			this.emit('error', 'Caught error in _resolveTimeline.then' + e)
		})
	}
	private async _resolveTimelineInner () {
		if (!this._isInitialized) {
			this.emit('warning', 'TSR is not initialized yet')
			return
		}

		let nextResolveTime: number = 0
		let timeUntilNextResolve = LOOKAHEADTIME
		let startTime = Date.now()

		let statMeasureStart: number = this._statMeasureStart
		let statTimeStateHandled: number = 0
		let statTimeTimelineStartResolve: number = 0
		let statTimeTimelineResolved: number = 0

		try {
			const now = this.getCurrentTime()

			if (this._nextResolveTime < now) {
				this._nextResolveTime = now
			}

			let resolveTime: number = this._nextResolveTime

			if (!this._nextResolveTime) {
				let estimatedResolveTime = this.estimateResolveTime()
				resolveTime = now + estimatedResolveTime
				this.emit('info', 'resolveTimeline ' + resolveTime + ' (+' + estimatedResolveTime + ') -----------------------------')
			} else {
				this.emit('info', 'resolveTimeline ' + resolveTime + ' -----------------------------')
			}

			if (resolveTime > now + LOOKAHEADTIME) {
				this.emit('debug', 'Too far ahead (' + resolveTime + ')')
				this._triggerResolveTimeline(LOOKAHEADTIME)
				return
			}

			const fixObject = (o) => {
				if (nowIds[o.id]) o.enable.start = nowIds[o.id]
				delete o['parent']
				if (o.isGroup) {
					if (o.content.objects) {
						_.each(o.content.objects, (child) => {
							fixObject(child)
						})
					}
				}
			}

			statTimeTimelineStartResolve = Date.now()
			const nowIds: {[id: string]: number} = {}
			let timeline: TSRTimeline = this.timeline

			// To prevent trying to transfer multithreaded objects over IPC we remove
			// any references to the parent property:
			_.each(timeline, (o) => {
				fixObject(o)
			})

			let resolvedStates: ResolvedStates
			let objectsFixed: { id: string, time: number}[] = []
			if (
				this._resolvedStates.resolvedStates &&
				this._resolvedStates.resolveTime >= now &&
				this._resolvedStates.resolveTime < now + RESOLVE_LIMIT_TIME
			) {
				resolvedStates = this._resolvedStates.resolvedStates
			} else {
				let o = await this._resolver.resolveTimeline(
					resolveTime,
					this.timeline,
					RESOLVE_LIMIT_TIME
				)
				resolvedStates = o.resolvedStates
				objectsFixed = o.objectsFixed
			}

			let tlState = await this._resolver.getState(
				resolvedStates,
				resolveTime
			)

			// Apply changes to fixed objects (set "now" triggers to an actual time):
			_.each(objectsFixed, (o) => {
				nowIds[o.id] = o.time
			})
			_.each(timeline, (o) => {
				fixObject(o)
			})

			statTimeTimelineResolved = Date.now()

			if (this.getCurrentTime() > resolveTime) {
				this.emit('warn', `Resolver is ${this.getCurrentTime() - resolveTime} ms late`)
			}

			// Split the state into substates that are relevant for each device
			let getFilteredLayers = async (layers: TimelineState['layers'], device: DeviceContainer) => {
				let filteredState = {}
				const deviceId = device.deviceId
				const deviceType = device.deviceType
				_.each(layers, async (o: ResolvedTimelineObjectInstance, layerId: string) => {
					const oExt: ResolvedTimelineObjectInstanceExtended = o

					let mapping: Mapping = this._mapping[o.layer + '']
					if (!mapping && oExt.isLookahead && oExt.lookaheadForLayer) {
						mapping = this._mapping[oExt.lookaheadForLayer]
					}
					if (mapping) {
						if (
							mapping.deviceId === deviceId &&
							mapping.device === deviceType
						) {
							filteredState[layerId] = o
						}
					}
				})
				return filteredState
			}

			// push state to the right device
			let ps: Promise<any>[] = []
			ps = _.map(this.devices, async (device: DeviceContainer) => {
				// The subState contains only the parts of the state relevant to that device
				let subState: TimelineState = {
					time: tlState.time,
					layers: await getFilteredLayers(tlState.layers, device),
					nextEvents: []
				}
				let removeParent = o => {
					for (let key in o) {
						if (key === 'parent') {
							delete o['parent']
						} else if (typeof o[key] === 'object') {
							o[key] = removeParent(o[key])
						}
					}
					return o
				}
				// Pass along the state to the device, it will generate its commands and execute them:
				await device.device.handleState(removeParent(subState))
				.catch(e => {
					this.emit('error', 'Error in device "' + device.deviceId + '"' + e + ' ' + e.stack)
				})
			})
			await Promise.all(ps)

			statTimeStateHandled = Date.now()

			// Now that we've handled this point in time, it's time to determine what the next point in time is:
			let nextEventTime: number | null = null
			_.each(tlState.nextEvents, event => {
				if (
					event.time &&
					event.time > now &&
					(
						!nextEventTime ||
						event.time < nextEventTime
					)
				) {
					nextEventTime = event.time
				}
			})
			// let nextEventTime = await this._resolver.getNextTimelineEvent(timeline, tlState.time)

			const nowPostExec = this.getCurrentTime()
			if (nextEventTime) {

				timeUntilNextResolve = Math.max(MINTRIGGERTIME,
					Math.min(LOOKAHEADTIME,
						(nextEventTime - nowPostExec) - PREPARETIME
					)
				)

				// resolve at nextEventTime next time:
				nextResolveTime = Math.min(tlState.time + LOOKAHEADTIME, nextEventTime)

			} else {
				// there's nothing ahead in the timeline,
				// Tell the devices that the future is clear:
				ps = _.map(this.devices, (device: DeviceContainer) => {
					return device.device.clearFuture(tlState.time)
					.catch((e) => {
						this.emit('error', 'Error in device "' + device.deviceId + '", clearFuture: ' + e + ' ' + e.stack)
					})
				})
				await Promise.all(ps)

				// resolve at this time then next time (or later):
				nextResolveTime = Math.min(tlState.time)
			}

			// Special function: send callback to Core
			let sentCallbacksOld: TimelineCallbacks = this._sentCallbacks
			let sentCallbacksNew: TimelineCallbacks = {}
			this._doOnTime.clearQueueNowAndAfter(tlState.time)

			// clear callbacks scheduled after the current tlState
			_.each(sentCallbacksOld, (o: TimelineCallback, callbackId: string) => {
				if (o.time >= tlState.time) delete sentCallbacksOld[callbackId]
			})
			// schedule callbacks to be executed
			_.each(tlState.layers, (instance: ResolvedTimelineObjectInstance) => {

				try {
					if (instance.content.callBack || instance.content.callBackStopped) {
						let callBackId = (
							instance.id +
							instance.content.callBack +
							instance.content.callBackStopped +
							instance.instance.start +
							JSON.stringify(instance.content.callBackData)
						)
						sentCallbacksNew[callBackId] = {
							time: instance.instance.start || 0,
							id: instance.id,
							callBack: instance.content.callBack,
							callBackStopped: instance.content.callBackStopped,
							callBackData: instance.content.callBackData
						}
						if (instance.content.callBack && instance.instance.start) {
							this._doOnTime.queue(instance.instance.start, undefined, () => {
								if (!sentCallbacksOld[callBackId]) {
									// Object has started playing
									this._queueCallback({
										type: 'start',
										time: instance.instance.start,
										id: instance.id,
										callBack: instance.content.callBack,
										callBackData: instance.content.callBackData
									})
								} else {
									// callback already sent, do nothing
								}
							})
						}
					}
				} catch (e) {
					this.emit('error', `callback to core, obj "${instance.id}"`, e)
				}
			})
			_.each(sentCallbacksOld, (cb, callBackId: string) => {
				if (cb.callBackStopped) {
					if (!sentCallbacksNew[callBackId]) {
						// Object has stopped playing
						this._queueCallback({
							type: 'stop',
							time: tlState.time,
							id: cb.id,
							callBack: cb.callBackStopped,
							callBackData: cb.callBackData
						})
					}
				}
			})
			this._sentCallbacks = sentCallbacksNew

			this.emit('info', 'resolveTimeline at time ' + resolveTime + ' done in ' + (Date.now() - startTime) + 'ms (size: ' + this.timeline.length + ')')
		} catch (e) {
			this.emit('error', 'resolveTimeline' + e + '\nStack: ' + e.stack)
		}

		// Report time taken to resolve
		this.statReport(statMeasureStart, {
			timelineStartResolve: statTimeTimelineStartResolve,
			timelineResolved: statTimeTimelineResolved,
			stateHandled: statTimeStateHandled,
			done: Date.now()
		})

		// Try to trigger the next resolval
		try {
			this._triggerResolveTimeline(timeUntilNextResolve)
		} catch (e) {
			this.emit('error', 'triggerResolveTimeline', e)
		}
		return nextResolveTime
	}
	/**
	 * Returns a time estimate for the resolval duration based on the amount of
	 * objects on the timeline. If the proActiveResolve option is falsy this
	 * returns 0.
	 */
	estimateResolveTime (): any {
		if (this._options.proActiveResolve) {
			let objectCount = this.timeline.length

			let sizeFactor = Math.pow(objectCount / 50, 0.5) * 50 // a pretty nice-looking graph that levels out when objectCount is larger
			return (
				Math.min(
					200,
					Math.floor(
						DEFAULT_PREPARATION_TIME +
						sizeFactor * 0.5 // add ms for every object (ish) in timeline
					)
				)
			)
		} else {
			return 0
		}
	}

	private _queueCallback (cb: QueueCallback) {
		this._queuedCallbacks.push(cb)
		this._triggerSendStartStopCallbacks()
	}
	private _triggerSendStartStopCallbacks () {
		if (this._triggerSendStartStopCallbacksTimeout) {
			clearTimeout(this._triggerSendStartStopCallbacksTimeout)
		}
		this._triggerSendStartStopCallbacksTimeout = setTimeout(() => {
			this._triggerSendStartStopCallbacksTimeout = null
			this._sendStartStopCallbacks()
		}, 100)
	}
	private _sendStartStopCallbacks () {
		// Go through the queue and filter out any stops that are immediately followed by a start:
		const startTimes: {[id: string]: number} = {}
		const stopTimes: {[id: string]: number} = {}

		const callbacks: {[id: string]: QueueCallback} = {}
		_.each(this._queuedCallbacks, cb => {
			callbacks[cb.id] = cb

			if (cb.time) {

				if (cb.type === 'start') {
					let prevTime = stopTimes[cb.id]
					if (prevTime) {
						if (Math.abs(prevTime - cb.time) < 50) {
							// Too little time has passed, remove that stop/start
							delete callbacks[cb.id]
						}
					}
					startTimes[cb.id] = cb.time
				} else if (cb.type === 'stop') {
					let prevTime = startTimes[cb.id]
					if (prevTime) {
						if (Math.abs(prevTime - cb.time) < 50) {
							// Too little time has passed, remove that stop/start
							delete callbacks[cb.id]
						}
					}
					stopTimes[cb.id] = cb.time
				}
			}
		})
		this._queuedCallbacks = []

		// sort the callbacks
		let callbacksArray = _.values(callbacks).sort((a, b) => {
			if (a.type === 'start' && b.type !== 'start') return 1
			if (a.type !== 'start' && b.type === 'start') return -1

			if ((a.time || 0) > (b.time || 0)) return 1
			if ((a.time || 0) < (b.time || 0)) return -1

			return 0
		})

		// emit callbacks
		_.each(callbacksArray, cb => {
			this.emit('timelineCallback',
				cb.time,
				cb.id,
				cb.callBack,
				cb.callBackData
			)
		})
	}

	private statStartMeasure (reason: string) {
		// Start a measure of response times

		if (!this._statMeasureStart) {
			this._statMeasureStart = Date.now()
			this._statMeasureReason = reason
		}
	}
	private statReport (
		startTime: number,
		report: StatReport
	) {
		// Check if the report is from the start of a measuring
		if (
			this._statMeasureStart &&
			this._statMeasureStart === startTime
		) {
			// Save the report:
			const reportDuration: StatReport = {
				reason:				this._statMeasureReason,
				timelineStartResolve: report.timelineStartResolve - startTime,
				timelineResolved:	report.timelineResolved - startTime,
				stateHandled: 		report.stateHandled - startTime,
				done: 				report.done - startTime
			}
			this._statReports.push(reportDuration)
			this._statMeasureStart = 0
			this._statMeasureReason = ''

			this.emit('info', 'statReport', JSON.stringify(reportDuration))
		}
	}
}<|MERGE_RESOLUTION|>--- conflicted
+++ resolved
@@ -333,12 +333,16 @@
 					options,
 					threadedClassOptions
 				)
+			} else if (deviceOptions.type === DeviceType.TCPSEND) {
+				newDevice = await new DeviceContainer().create<TCPSendDevice>(
+					'../../dist/devices/tcpSend.js',
+					PanasonicPtzDevice,
+					deviceId,
+					deviceOptions,
+					options,
+					threadedClassOptions
+				)
 			} else if (deviceOptions.type === DeviceType.PANASONIC_PTZ) {
-<<<<<<< HEAD
-				newDevice = new PanasonicPtzDevice(deviceId, deviceOptions, options) as Device
-			} else if (deviceOptions.type === DeviceType.TCPSEND) {
-				newDevice = new TCPSendDevice(deviceId, deviceOptions, options) as Device
-=======
 				newDevice = await new DeviceContainer().create<PanasonicPtzDevice>(
 					'../../dist/devices/panasonicPTZ.js',
 					PanasonicPtzDevice,
@@ -347,7 +351,6 @@
 					options,
 					threadedClassOptions
 				)
->>>>>>> d936e428
 			} else if (deviceOptions.type === DeviceType.HYPERDECK) {
 				newDevice = await new DeviceContainer().create<HyperdeckDevice>(
 					'../../dist/devices/hyperdeck.js',
@@ -407,14 +410,6 @@
 
 			this.emit('info', 'Initializing ' + DeviceType[deviceOptions.type] + '...')
 			this.devices[deviceId] = newDevice
-<<<<<<< HEAD
-			newDevice.mapping = this.mapping
-			return newDevice.init(deviceOptions.options)
-			.then(() => {
-				this.emit('info', (DeviceType[deviceOptions.type] + ' initialized!'))
-				return newDevice
-			})
-=======
 			// @ts-ignore
 			await newDevice.device.setMapping(this.mapping)
 
@@ -424,7 +419,6 @@
 			this.emit('info', (DeviceType[deviceOptions.type] + ' initialized!'))
 			return newDevice
 
->>>>>>> d936e428
 		} catch (e) {
 			this.emit('error', 'conductor.addDevice', e)
 			return Promise.reject(e)
