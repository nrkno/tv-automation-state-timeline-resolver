export * from './abstract'
export * from './atem'
export * from './casparcg'
export * from './httpSend'
export * from './httpWatcher'
export * from './hyperdeck'
export * from './lawo'
export * from './osc'
export * from './pharos'
export * from './panasonicPTZ'
export * from './sisyfos'
export * from './quantel'
export * from './tcpSend'
export * from './vizMSE'
export * from './singularLive'

export * from './device'
export * from './mapping'

import * as Timeline from './superfly-timeline'
import { TimelineObjAtemAny } from './atem'
import { TimelineObjCasparCGAny } from './casparcg'
import { TimelineObjHTTPSendAny } from './httpSend'
import { TimelineObjTCPSendAny } from './tcpSend'
import { TimelineObjHyperdeckAny } from './hyperdeck'
import { TimelineObjLawoAny } from './lawo'
import { TimelineObjOSCAny } from './osc'
import { TimelineObjPharosAny } from './pharos'
import { TimelineObjPanasonicPtzAny } from './panasonicPTZ'
import { TimelineObjAbstractAny } from './abstract'
import { TSRTimelineObjProps } from './mapping'
import { TimelineObjQuantelAny } from './quantel'
import { TimelineObjSisyfosAny } from './sisyfos'
import { TimelineObjVIZMSEAny } from './vizMSE'
import { TimelineObjSingularLiveAny } from './singularLive'

export { Timeline }
<<<<<<< HEAD
export * from './mapping'
export * from './expectedPlayoutItems'
=======
>>>>>>> 1b04526c

export type Omit<T, K extends keyof T> = Pick<T, Exclude<keyof T, K>>

export enum DeviceType {
	ABSTRACT = 0,
	CASPARCG = 1,
	ATEM = 2,
	LAWO = 3,
	HTTPSEND = 4,
	PANASONIC_PTZ = 5,
	TCPSEND = 6,
	HYPERDECK = 7,
	PHAROS = 8,
	OSC = 9,
	HTTPWATCHER = 10,
	SISYFOS = 11,
	QUANTEL = 12,
	VIZMSE = 13,
	SINGULAR_LIVE = 14
}

export interface TSRTimelineKeyframe<T> extends Timeline.TimelineKeyframe {
	content: Partial<T>
}

export interface TSRTimelineObjBase extends Omit<Timeline.TimelineObject, 'content'>, TSRTimelineObjProps {
	content: {
		deviceType: DeviceType
	}
	keyframes?: Array<TSRTimelineKeyframe<this['content']>>
}

export interface TSRTimelineObjBaseWithOnAir extends TSRTimelineObjBase {
	content: {
		deviceType: DeviceType
		/** If the object in question is intended to NOT be on air.
		 * The exact result depends on the device, but it could affect things like making in-transitions quicker, faster camera movements, etc..
		 */
		notOnAir?: boolean
	}
}

export interface TimelineObjEmpty extends TSRTimelineObjBase {
	content: {
		deviceType: DeviceType.ABSTRACT
		type: 'empty'
	}
	classes: Array<string>
}

export type TSRTimelineObj = (
	TimelineObjEmpty |
	TimelineObjAbstractAny |
	TimelineObjAtemAny |
	TimelineObjCasparCGAny |
	TimelineObjHTTPSendAny |
	TimelineObjTCPSendAny |
	TimelineObjHyperdeckAny |
	TimelineObjLawoAny |
	TimelineObjOSCAny |
	TimelineObjPharosAny |
	TimelineObjPanasonicPtzAny |
	TimelineObjQuantelAny |
	TimelineObjSisyfosAny |
	TimelineObjVIZMSEAny |
	TimelineObjSingularLiveAny
)

export type TSRTimeline = Array<TSRTimelineObj><|MERGE_RESOLUTION|>--- conflicted
+++ resolved
@@ -35,11 +35,8 @@
 import { TimelineObjSingularLiveAny } from './singularLive'
 
 export { Timeline }
-<<<<<<< HEAD
 export * from './mapping'
 export * from './expectedPlayoutItems'
-=======
->>>>>>> 1b04526c
 
 export type Omit<T, K extends keyof T> = Pick<T, Exclude<keyof T, K>>
 
