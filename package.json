--- conflicted
+++ resolved
@@ -155,15 +155,9 @@
   },
   "dependencies": {
     "atem-connection": "1.1.0",
-<<<<<<< HEAD
-    "atem-state": "^0.8.1",
-    "casparcg-connection": "^4.9.0",
-    "casparcg-state": "^1.11.2",
-=======
     "atem-state": "^0.9.0",
     "casparcg-connection": "^4.9.0",
     "casparcg-state": "^1.12.0",
->>>>>>> 17c79ee2
     "emberplus": "git+https://github.com/nrkno/tv-automation-emberplus-connection#dist200919_1",
     "fast-clone": "^1.5.13",
     "hyperdeck-connection": "^0.4.3",
