{
  "name": "timeline-state-resolver",
  "version": "3.20.1",
  "description": "Have timeline, control stuff",
  "main": "dist/index.js",
  "typings": "dist/index.d.ts",
  "module": "dist/module/index.js",
  "browser": "dist/browser/index.js",
  "license": "MIT",
  "repository": {
    "type": "git",
    "url": "git+https://github.com/nrkno/tv-automation-state-timeline-resolver.git"
  },
  "bugs": {
    "url": "https://github.com/nrkno/tv-automation-state-timeline-resolver/issues"
  },
  "homepage": "https://github.com/nrkno/tv-automation-state-timeline-resolver#readme",
  "contributors": [
    {
      "name": "Johan Nyman",
      "email": "johan@superfly.tv",
      "url": "http://superfly.tv"
    },
    {
      "name": "Balte de Wit",
      "email": "balte@superfly.tv",
      "url": "http://superfly.tv"
    },
    {
      "name": "Jesper Stærkær",
      "email": "jesper@superfly.tv",
      "url": "http://superfly.tv"
    },
    {
      "name": "Jan Starzak",
      "email": "jan@superfly.tv",
      "url": "http://superfly.tv"
    },
    {
      "name": "Stephan Nordnes Eriksen",
      "email": "Stephanruler@gmail.com"
    },
    {
      "name": "Julian Waller",
      "email": "julian@superfly.tv",
      "url": "http://superfly.tv"
    }
  ],
  "scripts": {
    "info": "npm-scripts-info",
    "cleancache": "yarn cache clean atem-connection atem-state casparcg-connection casparcg-state superfly-timeline",
    "unlink:all": "yarn unlink atem-connection & yarn unlink atem-state & yarn unlink casparcg-connection & yarn unlink casparcg-state & yarn unlink superfly-timeline",
    "installclean": "yarn unlink:all & yarn cleancache && yarn --check-files",
    "buildclean": "yarn installclean && yarn build",
    "build": "trash dist && yarn build:main",
    "build:main": "tsc -p tsconfig.build.json",
    "lint": "tslint --project tsconfig.json --config tslint.json",
    "unitci": "jest --maxWorkers 2",
    "unit": "jest",
    "testci": "yarn test --maxWorkers 2",
    "test": "yarn lint && yarn buildall && yarn unit",
    "test:integration": "yarn lint && jest --config=jest-integration.config.js",
    "watch": "jest --watch",
    "cov": "jest --coverage && yarn cov-open",
    "cov-open": "open-cli coverage/lcov-report/index.html",
    "send-coverage": "codecov",
    "docs": "yarn docs:html && open docs/index.html",
    "docs:test": "yarn docs:html",
    "docs:html": "typedoc src/index.ts --excludePrivate --mode file --theme minimal --out docs",
    "docs:json": "typedoc --mode file --json docs/typedoc.json src/index.ts",
    "docs:publish": "yarn docs:html && gh-pages -d docs",
    "changelog": "standard-version",
    "release": "yarn reset && yarn testci && yarn docs:publish && yarn changelog",
    "reset": "git clean -dfx && git reset --hard && yarn",
    "validate:dependencies": "yarn audit --groups dependencies && yarn license-validate",
    "validate:dev-dependencies": "yarn audit --groups devDependencies",
    "license-validate": "node-license-validator -p -d --allow-licenses MIT BSD BSD-2-Clause BSD-3-Clause 0BSD ISC Apache Unlicense WTFPL --allow-packages cycle",
    "types-build": "cd src/types && trash dist && yarn build:main && cd ../..",
    "types-install": "cd src/types && yarn install && cd ../..",
    "types-test": "cd src/types && yarn test && cd ../..",
    "types-ci": "cd src/types && yarn testci && cd ../..",
    "types-validate:dependencies": "cd src/types && yarn validate:dependencies",
    "types-validate:dev-dependencies": "cd src/types && yarn validate:dev-dependencies",
    "buildall": "yarn build && yarn types-build"
  },
  "scripts-info": {
    "info": "Display information about the scripts",
    "installclean": "Remove yarn.lock, cleare yarn cache, and reinstall",
    "build": "(Trash and re)build the library",
    "build:main": "Builds main build command without trash.",
    "lint": "Lint all typescript source files",
    "unit": "Build the library and run unit tests",
    "test": "Lint, build, and test the library",
    "test:integration": "Integration tests. Work in progress",
    "watch": "Watch source files, rebuild library on changes, rerun relevant tests",
    "cov": "Run tests, generate the HTML coverage report, and open it in a browser",
    "cov-open": "Open current test coverage",
    "send-coverage": "send coverage to codecov",
    "docs": "Generate HTML API documentation and open it in a browser",
    "docs:test": "Running the docs generation for testing.",
    "docs:html": "Generate HTML documentation",
    "docs:json": "Generate API documentation in typedoc JSON format",
    "docs:publish": "Generate HTML API documentation and push it to GitHub Pages",
    "changelog": "Bump package.json version, update CHANGELOG.md, tag a release",
    "release": "Clean, build, test, publish docs, and prepare release (a one-step publish process). Updates versions and creates git commits.",
    "reset": "Delete all untracked files and reset the repo to the last commit",
    "validate:dependencies": "Scan dependencies for vulnerabilities and check licenses",
    "license-validate": "Validate licenses for dependencies."
  },
  "engines": {
    "node": ">=10.10"
  },
  "files": [
    "/dist",
    "/CHANGELOG.md",
    "/README.md",
    "/LICENSE"
  ],
  "devDependencies": {
    "@types/jest": "^26.0.9",
    "@types/node": "^12.12.2",
    "@types/request": "^2.48.1",
    "@types/sprintf-js": "^1.1.0",
    "@types/underscore": "^1.9.2",
    "@types/ws": "^7.2.4",
    "@types/xml-js": "^1.0.0",
    "canvas": "^2.5.0",
    "codecov": "^3.6.1",
    "gh-pages": "^3.0.0",
    "jest": "^26.0.1",
    "jest-haste-map": "^26.0.1",
    "jest-resolve": "^26.0.1",
    "node-license-validator": "^1.3.0",
    "npm-scripts-info": "^0.3.9",
    "open-cli": "^6.0.1",
    "standard-version": "^9.0.0",
    "trash-cli": "^3.0.0",
    "ts-jest": "^26.1.0",
    "tslint": "^6.1.2",
    "tslint-config-standard": "^9.0.0",
    "typedoc": "^0.16.0",
    "typescript": "3.6.x"
  },
  "keywords": [
    "broadcast",
    "socket",
    "typescript",
    "javascript",
    "open",
    "source",
    "automation",
    "rundown",
    "production"
  ],
  "resolutions": {
    "minimist": "^1.2.3",
    "yargs-parser": "^18.1.2"
  },
  "dependencies": {
    "atem-connection": "1.1.0",
    "atem-state": "^0.9.0",
    "bufferutil": "^4.0.1",
    "casparcg-connection": "^4.9.0",
    "casparcg-state": "^1.12.0",
    "emberplus-connection": "^0.0.3",
    "hyperdeck-connection": "^0.4.3",
    "osc": "^2.4.0",
    "p-all": "^3.0.0",
    "p-queue": "^6.4.0",
    "p-timeout": "^3.2.0",
    "request": "^2.88.0",
    "sprintf-js": "^1.1.2",
    "superfly-timeline": "^7.3.1",
    "threadedclass": "^0.7.0",
    "tslib": "^1.10.0",
    "tv-automation-quantel-gateway-client": "^1.0.8",
    "underscore": "^1.10.2",
    "underscore-deep-extend": "^1.1.5",
<<<<<<< HEAD
    "v-connection": "git+https://github.com/olzzon/v-connection#v20200515_1",
    "ws": "^7.1.1"
=======
    "utf-8-validate": "^5.0.2",
    "v-connection": "git+https://github.com/olzzon/v-connection#v20200515_1",
    "ws": "^7.1.1",
    "xml-js": "^1.6.11"
>>>>>>> 146f0c05
  },
  "standard-version": {
    "message": "chore(release): %s [skip ci]",
    "tagPrefix": ""
  }
}<|MERGE_RESOLUTION|>--- conflicted
+++ resolved
@@ -176,15 +176,10 @@
     "tv-automation-quantel-gateway-client": "^1.0.8",
     "underscore": "^1.10.2",
     "underscore-deep-extend": "^1.1.5",
-<<<<<<< HEAD
-    "v-connection": "git+https://github.com/olzzon/v-connection#v20200515_1",
-    "ws": "^7.1.1"
-=======
     "utf-8-validate": "^5.0.2",
     "v-connection": "git+https://github.com/olzzon/v-connection#v20200515_1",
     "ws": "^7.1.1",
     "xml-js": "^1.6.11"
->>>>>>> 146f0c05
   },
   "standard-version": {
     "message": "chore(release): %s [skip ci]",
