// import { CasparCG, AMCP } from 'casparcg-connection'
// import {Resolver, Enums} from "superfly-timeline"
import { TriggerType } from 'superfly-timeline'
import { Conductor } from '../../conductor'
import {
	TimelineContentTypeCasparCg,
	MappingCasparCG,
	Mappings,
	DeviceType
} from '../../types/src'
import { MockTime } from '../../__tests__/mockTime.spec'
import { getMockCall } from '../../__tests__/lib.spec'

// usage logCalls(commandReceiver0)
function logCalls (fcn) {
	console.log('calls')
	fcn.mock.calls.forEach((call) => {
		console.log(call[0], call[1])
	})
}

// usage logCalls(commandReceiver0)
function logCalls (fcn) {
	console.log('calls')
	fcn.mock.calls.forEach((call) => {
		console.log(call[0], call[1])
	})
}

describe('CasparCG', () => {
	let mockTime = new MockTime()
	beforeAll(() => {
		mockTime.mockDateNow()
	})
	beforeEach(() => {
		mockTime.init()
	})
	test('CasparCG: Play AMB for 60s', async () => {

		let commandReceiver0 = jest.fn(() => {
			return Promise.resolve()
		})
		let myLayerMapping0: MappingCasparCG = {
			device: DeviceType.CASPARCG,
			deviceId: 'myCCG',
			channel: 2,
			layer: 42
		}
		let myLayerMapping: Mappings = {
			'myLayer0': myLayerMapping0
		}

		let myConductor = new Conductor({
			initializeAsClear: true,
			getCurrentTime: mockTime.getCurrentTime
		})
		await myConductor.init() // we cannot do an await, because setTimeout will never call without jest moving on.
		await myConductor.addDevice('myCCG', {
			type: DeviceType.CASPARCG,
			options: {
				commandReceiver: commandReceiver0,
				useScheduling: true
			}
		})
		await myConductor.setMapping(myLayerMapping)
		await mockTime.advanceTimeToTicks(10100)

		expect(commandReceiver0).toHaveBeenCalledTimes(3)

		expect(getMockCall(commandReceiver0, 0, 1)._objectParams).toMatchObject({ channel: 1, timecode: '00:00:10:00' })
		expect(getMockCall(commandReceiver0, 1, 1)._objectParams).toMatchObject({ channel: 2, timecode: '00:00:10:00' })
		expect(getMockCall(commandReceiver0, 2, 1)._objectParams).toMatchObject({ channel: 3, timecode: '00:00:10:00' })

		commandReceiver0.mockClear()

		let deviceContainer = myConductor.getDevice('myCCG')
		let device = deviceContainer.device

		// Check that no commands has been scheduled:
		expect(await device['queue']).toHaveLength(0)

		myConductor.timeline = [
			{
				id: 'obj0',
				trigger: {
					type: TriggerType.TIME_ABSOLUTE,
					value: mockTime.getCurrentTime() - 1000 // 1 seconds ago
				},
				duration: 2000,
				LLayer: 'myLayer0',
				content: {
					type: TimelineContentTypeCasparCg.MEDIA,
					attributes: {
						file: 'AMB',
						loop: true
					}
				}
			}
		]

		await mockTime.advanceTimeToTicks(10200)

		// one command has been sent:
		expect(commandReceiver0).toHaveBeenCalledTimes(2)
		expect(getMockCall(commandReceiver0, 0, 1)._objectParams).toMatchObject({
			channel: 2,
			layer: 42,
			noClear: false,
			clip: 'AMB',
			loop: true,
			seek: 0 // looping and seeking nos supported when length not provided
		})

		// advance time to end of clip:
		await mockTime.advanceTimeToTicks(11200)

		// two commands have been sent:
		expect(commandReceiver0).toHaveBeenCalledTimes(2)
		expect(getMockCall(commandReceiver0, 1, 1).name).toEqual('ScheduleSetCommand')
		expect(getMockCall(commandReceiver0, 1, 1)._objectParams.command.name).toEqual('ClearCommand')
		expect(getMockCall(commandReceiver0, 1, 1)._objectParams.command.channel).toEqual(2)
		expect(getMockCall(commandReceiver0, 1, 1)._objectParams.command.layer).toEqual(42)
	})
	test('CasparCG: Play AMB for 60s, start at 10s', async () => {

		let commandReceiver0 = jest.fn(() => {
			return Promise.resolve()
		})
		let myLayerMapping0: MappingCasparCG = {
			device: DeviceType.CASPARCG,
			deviceId: 'myCCG',
			channel: 2,
			layer: 42
		}
		let myLayerMapping: Mappings = {
			'myLayer0': myLayerMapping0
		}

		let myConductor = new Conductor({
			initializeAsClear: true,
			getCurrentTime: mockTime.getCurrentTime
		})
		await myConductor.init() // we cannot do an await, because setTimeout will never call without jest moving on.
		await myConductor.addDevice('myCCG', {
			type: DeviceType.CASPARCG,
			options: {
				commandReceiver: commandReceiver0,
				useScheduling: true
			}
		})
		await myConductor.setMapping(myLayerMapping)
		await mockTime.advanceTimeToTicks(10100)

		expect(commandReceiver0).toHaveBeenCalledTimes(3)

		expect(getMockCall(commandReceiver0, 0, 1)._objectParams).toMatchObject({ channel: 1, timecode: '00:00:10:00' })
		expect(getMockCall(commandReceiver0, 1, 1)._objectParams).toMatchObject({ channel: 2, timecode: '00:00:10:00' })
		expect(getMockCall(commandReceiver0, 2, 1)._objectParams).toMatchObject({ channel: 3, timecode: '00:00:10:00' })

		commandReceiver0.mockClear()

		let deviceContainer = myConductor.getDevice('myCCG')
		let device = deviceContainer.device

		// Check that no commands has been scheduled:
		expect(await device['queue']).toHaveLength(0)

		myConductor.timeline = [
			{
				id: 'obj0',
				trigger: {
					type: TriggerType.TIME_ABSOLUTE,
					value: mockTime.getCurrentTime() - 10000 // 10 seconds ago
				},
				duration: 60000,
				LLayer: 'myLayer0',
				content: {
					type: TimelineContentTypeCasparCg.MEDIA,
					attributes: {
						file: 'AMB'
					}
				}
			}
		]

		await mockTime.advanceTimeToTicks(10200)

		// one command has been sent:
		expect(commandReceiver0).toHaveBeenCalledTimes(1)
		expect(getMockCall(commandReceiver0, 0, 1)._objectParams).toMatchObject({
			channel: 2,
			layer: 42,
			noClear: false,
			clip: 'AMB',
			seek: 25 * 10
		})
	})
	test('CasparCG: Play AMB for 60s, start at 10s', async () => {

		let commandReceiver0 = jest.fn(() => {
			return Promise.resolve()
		})
		let myLayerMapping0: MappingCasparCG = {
			device: DeviceType.CASPARCG,
			deviceId: 'myCCG',
			channel: 2,
			layer: 42
		}
		let myLayerMapping: Mappings = {
			'myLayer0': myLayerMapping0
		}

		let myConductor = new Conductor({
			initializeAsClear: true,
			getCurrentTime: mockTime.getCurrentTime
		})
		await myConductor.init() // we cannot do an await, because setTimeout will never call without jest moving on.
		await myConductor.addDevice('myCCG', {
			type: DeviceType.CASPARCG,
			options: {
				commandReceiver: commandReceiver0,
				useScheduling: true
			}
		})
		await myConductor.setMapping(myLayerMapping)
		await mockTime.advanceTimeToTicks(10100)

		expect(commandReceiver0).toHaveBeenCalledTimes(3)

		expect(commandReceiver0.mock.calls[0][1]._objectParams).toMatchObject({ channel: 1, timecode: '00:00:10:00' })
		expect(commandReceiver0.mock.calls[1][1]._objectParams).toMatchObject({ channel: 2, timecode: '00:00:10:00' })
		expect(commandReceiver0.mock.calls[2][1]._objectParams).toMatchObject({ channel: 3, timecode: '00:00:10:00' })

		commandReceiver0.mockClear()

		let deviceContainer = myConductor.getDevice('myCCG')
		let device = deviceContainer.device

		// Check that no commands has been scheduled:
		expect(await device['queue']).toHaveLength(0)

		myConductor.timeline = [
			{
				id: 'obj0',
				trigger: {
					type: TriggerType.TIME_ABSOLUTE,
					value: mockTime.getCurrentTime() - 10000 // 10 seconds ago
				},
				duration: 60000,
				LLayer: 'myLayer0',
				content: {
					type: TimelineContentTypeCasparCg.VIDEO,
					attributes: {
						file: 'AMB'
					}
				}
			}
		]

		await mockTime.advanceTimeToTicks(10200)

		// one command has been sent:
		expect(commandReceiver0).toHaveBeenCalledTimes(1)
		expect(commandReceiver0.mock.calls[0][1]._objectParams).toMatchObject({
			channel: 2,
			layer: 42,
			noClear: false,
			clip: 'AMB',
			seek: 25 * 10
		})
	})

	test('CasparCG: Play IP input for 60s', async () => {

		let commandReceiver0 = jest.fn(() => {
			return Promise.resolve()
		})
		let myLayerMapping0: MappingCasparCG = {
			device: DeviceType.CASPARCG,
			deviceId: 'myCCG',
			channel: 2,
			layer: 42
		}
		let myLayerMapping: Mappings = {
			'myLayer0': myLayerMapping0
		}

		let myConductor = new Conductor({
			initializeAsClear: true,
			getCurrentTime: mockTime.getCurrentTime
		})
		await myConductor.init()
		await myConductor.addDevice('myCCG', {
			type: DeviceType.CASPARCG,
			options: {
				commandReceiver: commandReceiver0,
				useScheduling: false
			}
		})
		await myConductor.setMapping(myLayerMapping)

		let deviceContainer = myConductor.getDevice('myCCG')
		let device = deviceContainer.device

		// Check that no commands has been scheduled:
		expect(await device['queue']).toHaveLength(0)
		myConductor.timeline = [
			{
				id: 'obj0',
				trigger: {
					type: TriggerType.TIME_ABSOLUTE,
					value: mockTime.getCurrentTime() - 1000 // 1 seconds ago
				},
				duration: 2000,
				LLayer: 'myLayer0',
				content: {
					type: TimelineContentTypeCasparCg.IP,
					attributes: {
						uri: 'rtsp://127.0.0.1:5004'
					}
				}
			}
		]
		await mockTime.advanceTimeTicks(100)

		// one command has been sent:
		expect(commandReceiver0).toHaveBeenCalledTimes(1)
		expect(getMockCall(commandReceiver0, 0, 1)._objectParams).toMatchObject({
			channel: 2,
			layer: 42,
			noClear: false,
			clip: 'rtsp://127.0.0.1:5004',
			seek: 0 // can't seek in an ip input
		})

		// advance time to end of clip:
		await mockTime.advanceTimeTicks(2000)

		// two commands have been sent:
		expect(commandReceiver0).toHaveBeenCalledTimes(2)
		// expect(getMockCall(commandReceiver0, 1, 1).name).toEqual('ScheduleSetCommand')
		expect(getMockCall(commandReceiver0, 1, 1).name).toEqual('ClearCommand')
		expect(getMockCall(commandReceiver0, 1, 1).channel).toEqual(2)
		expect(getMockCall(commandReceiver0, 1, 1).layer).toEqual(42)
	})

	test('CasparCG: Play decklink input for 60s', async () => {

		let commandReceiver0 = jest.fn(() => {
			return Promise.resolve()
		})
		let myLayerMapping0: MappingCasparCG = {
			device: DeviceType.CASPARCG,
			deviceId: 'myCCG',
			channel: 2,
			layer: 42
		}
		let myLayerMapping: Mappings = {
			'myLayer0': myLayerMapping0
		}

		let myConductor = new Conductor({
			initializeAsClear: true,
			getCurrentTime: mockTime.getCurrentTime
		})
		await myConductor.init()
		await myConductor.addDevice('myCCG', {
			type: DeviceType.CASPARCG,
			options: {
				commandReceiver: commandReceiver0,
				useScheduling: true
			}
		})
		await myConductor.setMapping(myLayerMapping)

		let deviceContainer = myConductor.getDevice('myCCG')
		let device = deviceContainer.device

		// Check that no commands has been scheduled:
		expect(await device['queue']).toHaveLength(0)

		// await mockTime.advanceTimeToTicks(10050)
		// expect(commandReceiver0).toHaveBeenCalledTimes(3)

		// await mockTime.advanceTimeToTicks(10010)

		await mockTime.advanceTimeToTicks(10050)
		expect(commandReceiver0).toHaveBeenCalledTimes(3)
<<<<<<< HEAD
		expect(commandReceiver0.mock.calls[0][1].name).toEqual('TimeCommand')
		expect(commandReceiver0.mock.calls[1][1].name).toEqual('TimeCommand')
		expect(commandReceiver0.mock.calls[2][1].name).toEqual('TimeCommand')
=======
		expect(getMockCall(commandReceiver0, 0, 1).name).toEqual('TimeCommand')
		expect(getMockCall(commandReceiver0, 1, 1).name).toEqual('TimeCommand')
		expect(getMockCall(commandReceiver0, 2, 1).name).toEqual('TimeCommand')
>>>>>>> dd4dacfa

		myConductor.timeline = [
			{
				id: 'obj0',
				trigger: {
					type: TriggerType.TIME_ABSOLUTE,
					value: 9000
				},
				duration: 2000, // 11000
				LLayer: 'myLayer0',
				content: {
					type: TimelineContentTypeCasparCg.INPUT,
					attributes: {
						device: 1
					}
				}
			}
		]
		// console.log('advance to 10100')
		await mockTime.advanceTimeToTicks(10100)

		// one command has been sent:
		expect(commandReceiver0).toHaveBeenCalledTimes(5)

<<<<<<< HEAD
		expect(commandReceiver0.mock.calls[3][1].name).toEqual('PlayDecklinkCommand')
		expect(commandReceiver0.mock.calls[3][1]._objectParams).toMatchObject({
=======
		expect(getMockCall(commandReceiver0, 3, 1).name).toEqual('PlayDecklinkCommand')
		expect(getMockCall(commandReceiver0, 3, 1)._objectParams).toMatchObject({
>>>>>>> dd4dacfa
			channel: 2,
			layer: 42,
			device: 1
		})

<<<<<<< HEAD
		expect(commandReceiver0.mock.calls[4][1].name).toEqual('ScheduleSetCommand')
		expect(commandReceiver0.mock.calls[4][1]._objectParams.command.name).toEqual('ClearCommand')
		expect(commandReceiver0.mock.calls[4][1]._objectParams.command._objectParams).toMatchObject({ channel: 2, layer: 42 })
=======
		expect(getMockCall(commandReceiver0, 4, 1).name).toEqual('ScheduleSetCommand')
		expect(getMockCall(commandReceiver0, 4, 1)._objectParams.command.name).toEqual('ClearCommand')
		expect(getMockCall(commandReceiver0, 4, 1)._objectParams.command._objectParams).toMatchObject({ channel: 2, layer: 42 })
>>>>>>> dd4dacfa

		// advance time to end of clip:
		// console.log('advance to 11200')
		// await mockTime.advanceTimeToTicks(11200)

		// two commands have been sent:
		// expect(commandReceiver0).toHaveBeenCalledTimes(5)
	})

	test('CasparCG: Play template for 60s', async () => {

		let commandReceiver0 = jest.fn(() => {
			return Promise.resolve()
		})
		let myLayerMapping0: MappingCasparCG = {
			device: DeviceType.CASPARCG,
			deviceId: 'myCCG',
			channel: 2,
			layer: 42
		}
		let myLayerMapping: Mappings = {
			'myLayer0': myLayerMapping0
		}

		let myConductor = new Conductor({
			initializeAsClear: true,
			getCurrentTime: mockTime.getCurrentTime
		})
		await myConductor.init()
		await myConductor.addDevice('myCCG', {
			type: DeviceType.CASPARCG,
			options: {
				commandReceiver: commandReceiver0,
				useScheduling: true
			}
		})
		await myConductor.setMapping(myLayerMapping)

		let deviceContainer = myConductor.getDevice('myCCG')
		let device = deviceContainer.device

		// Check that no commands has been scheduled:
		expect(await device['queue']).toHaveLength(0)

		await mockTime.advanceTimeToTicks(10050)
		expect(commandReceiver0).toHaveBeenCalledTimes(3)
<<<<<<< HEAD
		expect(commandReceiver0.mock.calls[0][1].name).toEqual('TimeCommand')
		expect(commandReceiver0.mock.calls[1][1].name).toEqual('TimeCommand')
		expect(commandReceiver0.mock.calls[2][1].name).toEqual('TimeCommand')
=======
		expect(getMockCall(commandReceiver0, 0, 1).name).toEqual('TimeCommand')
		expect(getMockCall(commandReceiver0, 1, 1).name).toEqual('TimeCommand')
		expect(getMockCall(commandReceiver0, 2, 1).name).toEqual('TimeCommand')
>>>>>>> dd4dacfa

		myConductor.timeline = [
			{
				id: 'obj0',
				trigger: {
					type: TriggerType.TIME_ABSOLUTE,
					value: 9000
				},
				duration: 2000,
				LLayer: 'myLayer0',
				content: {
					type: TimelineContentTypeCasparCg.TEMPLATE,
					attributes: {
						name: 'LT',
						data: {
							f0: 'Hello',
							f1: 'World'
						},
						useStopCommand: true
					}
				}
			}
		]

		await mockTime.advanceTimeToTicks(10100)

		// one command has been sent:
		expect(commandReceiver0).toHaveBeenCalledTimes(5)
<<<<<<< HEAD
		expect(commandReceiver0.mock.calls[3][1].name).toEqual('CGAddCommand')
		expect(commandReceiver0.mock.calls[3][1]._objectParams).toMatchObject({
=======
		expect(getMockCall(commandReceiver0, 3, 1).name).toEqual('CGAddCommand')
		expect(getMockCall(commandReceiver0, 3, 1)._objectParams).toMatchObject({
>>>>>>> dd4dacfa
			channel: 2,
			layer: 42,
			noClear: false,
			templateName: 'LT',
			flashLayer: 1,
			playOnLoad: true,
			data: { f0: 'Hello', f1: 'World' },
			cgStop: true,
			templateType: 'html'
		})

		expect(getMockCall(commandReceiver0, 4, 1).name).toEqual('ScheduleSetCommand')
		expect(getMockCall(commandReceiver0, 4, 1)._objectParams.command.name).toEqual('CGStopCommand')
	})

	test('CasparCG: Play template for 60s', async () => {

		let commandReceiver0 = jest.fn(() => {
			return Promise.resolve()
		})
		let myLayerMapping0: MappingCasparCG = {
			device: DeviceType.CASPARCG,
			deviceId: 'myCCG',
			channel: 2,
			layer: 42
		}
		let myLayerMapping: Mappings = {
			'myLayer0': myLayerMapping0
		}

		let myConductor = new Conductor({
			initializeAsClear: true,
			getCurrentTime: mockTime.getCurrentTime
		})
		await myConductor.init()
		await myConductor.addDevice('myCCG', {
			type: DeviceType.CASPARCG,
			options: {
				commandReceiver: commandReceiver0,
				useScheduling: true
			}
		})
		await myConductor.setMapping(myLayerMapping)

		let deviceContainer = myConductor.getDevice('myCCG')
		let device = deviceContainer.device

		// Check that no commands has been scheduled:
		expect(await device['queue']).toHaveLength(0)

		await mockTime.advanceTimeToTicks(10050)
		expect(commandReceiver0).toHaveBeenCalledTimes(3)
<<<<<<< HEAD
		expect(commandReceiver0.mock.calls[0][1].name).toEqual('TimeCommand')
		expect(commandReceiver0.mock.calls[1][1].name).toEqual('TimeCommand')
		expect(commandReceiver0.mock.calls[2][1].name).toEqual('TimeCommand')
=======
		expect(getMockCall(commandReceiver0, 0, 1).name).toEqual('TimeCommand')
		expect(getMockCall(commandReceiver0, 1, 1).name).toEqual('TimeCommand')
		expect(getMockCall(commandReceiver0, 2, 1).name).toEqual('TimeCommand')
>>>>>>> dd4dacfa

		myConductor.timeline = [
			{
				id: 'obj0',
				trigger: {
					type: TriggerType.TIME_ABSOLUTE,
					value: 9000
				},
				duration: 2000,
				LLayer: 'myLayer0',
				content: {
					type: TimelineContentTypeCasparCg.RECORD,
					attributes: {
						file: 'RECORDING',
						encoderOptions: '-format mkv -c:v libx264 -crf 22'
					}
				}
			}
		]

		await mockTime.advanceTimeToTicks(10100)

		// one command has been sent:
		expect(commandReceiver0).toHaveBeenCalledTimes(5)
<<<<<<< HEAD
		expect(commandReceiver0.mock.calls[3][1].name).toEqual('CustomCommand')
		expect(commandReceiver0.mock.calls[3][1]._objectParams).toMatchObject({
=======
		expect(getMockCall(commandReceiver0, 3, 1).name).toEqual('CustomCommand')
		expect(getMockCall(commandReceiver0, 3, 1)._objectParams).toMatchObject({
>>>>>>> dd4dacfa
			channel: 2,
			layer: 42,
			noClear: false,
			media: 'RECORDING',
			encoderOptions: '-format mkv -c:v libx264 -crf 22',
			command: 'ADD 2 FILE RECORDING -format mkv -c:v libx264 -crf 22',
			customCommand: 'add file'
		})

		expect(getMockCall(commandReceiver0, 4, 1).name).toEqual('ScheduleSetCommand')
		expect(getMockCall(commandReceiver0, 4, 1)._objectParams.command.name).toEqual('CustomCommand')
	})

	test('CasparCG: Play 2 routes for 60s', async () => {

		let commandReceiver0 = jest.fn(() => {
			return Promise.resolve()
		})
		let myLayerMapping0: MappingCasparCG = {
			device: DeviceType.CASPARCG,
			deviceId: 'myCCG',
			channel: 2,
			layer: 42
		}
		let myLayerMapping1: MappingCasparCG = {
			device: DeviceType.CASPARCG,
			deviceId: 'myCCG',
			channel: 1,
			layer: 42
		}
		let myLayerMapping: Mappings = {
			'myLayer0': myLayerMapping0,
			'myLayer1': myLayerMapping1
		}

		let myConductor = new Conductor({
			initializeAsClear: true,
			getCurrentTime: mockTime.getCurrentTime
		})
		await myConductor.init()
		await myConductor.addDevice('myCCG', {
			type: DeviceType.CASPARCG,
			options: {
				commandReceiver: commandReceiver0,
				useScheduling: true
			}
		})
		await myConductor.setMapping(myLayerMapping)

		let deviceContainer = myConductor.getDevice('myCCG')
		let device = deviceContainer.device

		// Check that no commands has been scheduled:
		expect(await device['queue']).toHaveLength(0)

		await mockTime.advanceTimeToTicks(10050)
		expect(commandReceiver0).toHaveBeenCalledTimes(3)
<<<<<<< HEAD
		expect(commandReceiver0.mock.calls[0][1].name).toEqual('TimeCommand')
		expect(commandReceiver0.mock.calls[1][1].name).toEqual('TimeCommand')
		expect(commandReceiver0.mock.calls[2][1].name).toEqual('TimeCommand')
=======
		expect(getMockCall(commandReceiver0, 0, 1).name).toEqual('TimeCommand')
		expect(getMockCall(commandReceiver0, 1, 1).name).toEqual('TimeCommand')
		expect(getMockCall(commandReceiver0, 2, 1).name).toEqual('TimeCommand')
>>>>>>> dd4dacfa

		myConductor.timeline = [
			{
				id: 'obj0',
				trigger: {
					type: TriggerType.TIME_ABSOLUTE,
					value: 9000
				},
				duration: 3000,
				LLayer: 'myLayer0',
				content: {
					type: TimelineContentTypeCasparCg.ROUTE,
					attributes: {
						LLayer: 'myLayer1'
					}
				}
			},
			{
				id: 'obj1',
				trigger: {
					type: TriggerType.TIME_ABSOLUTE,
					value: 11000
				},
				duration: 1000,
				LLayer: 'myLayer1',
				content: {
					type: TimelineContentTypeCasparCg.ROUTE,
					attributes: {
						channel: 2,
						layer: 23
					}
				}
			}
		]

		await mockTime.advanceTimeToTicks(10100)

		// one command has been sent:
		expect(commandReceiver0).toHaveBeenCalledTimes(7)
<<<<<<< HEAD
		expect(commandReceiver0.mock.calls[3][1]._objectParams).toMatchObject({
=======
		expect(getMockCall(commandReceiver0, 3, 1)._objectParams).toMatchObject({
>>>>>>> dd4dacfa
			channel: 2,
			layer: 42,
			noClear: false,
			routeChannel: 1,
			routeLayer: 42,
			command: 'PLAY 2-42 route://1-42',
			customCommand: 'route'
		})

		await mockTime.advanceTimeToTicks(11000)

		// expect(commandReceiver0).toHaveBeenCalledTimes(2)
		expect(getMockCall(commandReceiver0, 4, 1)._objectParams.command._objectParams).toMatchObject({
			channel: 1,
			layer: 42,
			noClear: false,
			routeChannel: 2,
			routeLayer: 23,
			command: 'PLAY 1-42 route://2-23',
			customCommand: 'route'
		})

		// advance time to end of clip:
		await mockTime.advanceTimeToTicks(12000)

		// two more commands have been sent:
		// expect(commandReceiver0).toHaveBeenCalledTimes(4)
		// expect 2 clear commands:
		expect(getMockCall(commandReceiver0, 5, 1)._objectParams.command.name).toEqual('ClearCommand')
		expect(getMockCall(commandReceiver0, 6, 1)._objectParams.command.name).toEqual('ClearCommand')
	})

	test('CasparCG: AMB with transitions', async () => {

		let commandReceiver0 = jest.fn(() => {
			return Promise.resolve()
		})
		let myLayerMapping0: MappingCasparCG = {
			device: DeviceType.CASPARCG,
			deviceId: 'myCCG',
			channel: 2,
			layer: 42
		}
		let myLayerMapping: Mappings = {
			'myLayer0': myLayerMapping0
		}

		let myConductor = new Conductor({
			initializeAsClear: true,
			getCurrentTime: mockTime.getCurrentTime
		})
		await myConductor.init()
		await myConductor.addDevice('myCCG', {
			type: DeviceType.CASPARCG,
			options: {
				commandReceiver: commandReceiver0,
				useScheduling: true
			}
		})
		await myConductor.setMapping(myLayerMapping)

		// Check that no commands has been sent:
		expect(commandReceiver0).toHaveBeenCalledTimes(0)

		await mockTime.advanceTimeToTicks(10050)
		expect(commandReceiver0).toHaveBeenCalledTimes(3)
<<<<<<< HEAD
		expect(commandReceiver0.mock.calls[0][1].name).toEqual('TimeCommand')
		expect(commandReceiver0.mock.calls[1][1].name).toEqual('TimeCommand')
		expect(commandReceiver0.mock.calls[2][1].name).toEqual('TimeCommand')
=======
		expect(getMockCall(commandReceiver0, 0, 1).name).toEqual('TimeCommand')
		expect(getMockCall(commandReceiver0, 1, 1).name).toEqual('TimeCommand')
		expect(getMockCall(commandReceiver0, 2, 1).name).toEqual('TimeCommand')
>>>>>>> dd4dacfa

		myConductor.timeline = [
			{
				id: 'obj0',
				trigger: {
					type: TriggerType.TIME_ABSOLUTE,
					value: mockTime.getCurrentTime() - 1000 // 1 seconds ago
				},
				duration: 2000,
				LLayer: 'myLayer0',
				content: {
					type: TimelineContentTypeCasparCg.MEDIA, // more to be implemented later!
					attributes: {
						file: 'AMB'
					},
					transitions: {
						inTransition: {
							type: 'MIX',
							duration: 1000,
							easing: 'linear',
							direction: 'left'
						},
						outTransition: {
							type: 'MIX',
							duration: 1000,
							easing: 'linear',
							direction: 'right'
						}
					}
				}
			}
		]

		// fast-forward:
		await mockTime.advanceTimeTicks(100)
		// Check that an ACMP-command has been sent
		expect(commandReceiver0).toHaveBeenCalledTimes(5)
<<<<<<< HEAD
		expect(commandReceiver0.mock.calls[3][1].name).toEqual('PlayCommand')
		expect(commandReceiver0.mock.calls[3][1]._objectParams).toMatchObject({
=======
		expect(getMockCall(commandReceiver0, 3, 1).name).toEqual('PlayCommand')
		expect(getMockCall(commandReceiver0, 3, 1)._objectParams).toMatchObject({
>>>>>>> dd4dacfa
			channel: 2,
			layer: 42,
			noClear: false,
			transition: 'MIX',
			transitionDuration: 25,
			transitionEasing: 'linear',
			transitionDirection: 'left',
			clip: 'AMB',
			seek: 25,
			loop: false
		})
		expect(getMockCall(commandReceiver0, 4, 1).name).toEqual('ScheduleSetCommand')
		expect(getMockCall(commandReceiver0, 4, 1)._objectParams.command.name).toEqual('PlayCommand')
		expect(getMockCall(commandReceiver0, 4, 1)._objectParams.command._objectParams).toMatchObject({
			channel: 2,
			layer: 42,
			transition: 'MIX',
			transitionDuration: 25,
			transitionEasing: 'linear',
			transitionDirection: 'right',
			clip: 'empty'
		})

		// Nothing more should've happened:
		await mockTime.advanceTimeToTicks(10400)

		expect(commandReceiver0.mock.calls.length).toBe(5)
	})

	test('CasparCG: Mixer commands', async () => {

		let commandReceiver0 = jest.fn(() => {
			return Promise.resolve()
		})
		let myLayerMapping0: MappingCasparCG = {
			device: DeviceType.CASPARCG,
			deviceId: 'myCCG',
			channel: 2,
			layer: 42
		}
		let myLayerMapping: Mappings = {
			'myLayer0': myLayerMapping0
		}

		let myConductor = new Conductor({
			initializeAsClear: true,
			getCurrentTime: mockTime.getCurrentTime
		})
		myConductor.on('error', e => { throw new Error(e) })
		myConductor.on('warning', msg => { console.warn(msg) })
		await myConductor.init()
		await myConductor.addDevice('myCCG', {
			type: DeviceType.CASPARCG,
			options: {
				commandReceiver: commandReceiver0,
				useScheduling: true
			}
		})
		await myConductor.setMapping(myLayerMapping)

		// Check that no commands has been sent:
		expect(commandReceiver0).toHaveBeenCalledTimes(0)

		myConductor.timeline = [
			{
				id: 'obj0',
				trigger: {
					type: TriggerType.TIME_ABSOLUTE,
					value: mockTime.getCurrentTime() - 1000 // 1 seconds ago
				},
				duration: 12000, // 12s
				LLayer: 'myLayer0',
				content: {
					type: TimelineContentTypeCasparCg.MEDIA, // more to be implemented later!
					attributes: {
						file: 'AMB',
						loop: true
					},
					keyframes: [{
						id: 'kf1',
						trigger: {
							type: TriggerType.TIME_ABSOLUTE, // Absolute time, relative time or logical
							value: 500 // 0 = parent's start
						},
						duration: 5500,
						content: { mixer: {
							perspective: {
								topLeftX: 0,
								topLeftY: 0,
								topRightX: 0.5,
								topRightY: 0,
								bottomRightX: 0.5,
								bottomRightY: 1,
								bottomLeftX: 0,
								bottomLeftY: 1
							}
						}}

					},{
						id: 'kf2',
						trigger: {
							type: TriggerType.TIME_ABSOLUTE, // Absolute time, relative time or logical
							value: 6000 // 0 = parent's start
						},
						duration: 6000,
						content: { mixer: {
							perspective: {
								topLeftX: 0,
								topLeftY: 0,
								topRightX: 1,
								topRightY: 0,
								bottomRightX: 1,
								bottomRightY: 1,
								bottomLeftX: 0,
								bottomLeftY: 1
							}
						}}

					}]
				}
			}
		]

		// fast-forward:
		await mockTime.advanceTimeTicks(100)

		// Check that ACMP-commands has been sent
		expect(commandReceiver0).toHaveBeenCalledTimes(5)
		// we've already tested play commands so let's check the mixer command:
		expect(getMockCall(commandReceiver0, 1, 1).name).toMatch(/MixerPerspectiveCommand/)
		expect(getMockCall(commandReceiver0, 1, 1)._objectParams).toMatchObject({
			channel: 2,
			layer: 42,
			topLeftX: 0,
			topLeftY: 0,
			topRightX: 0.5,
			topRightY: 0,
			bottomRightX: 0.5,
			bottomRightY: 1,
			bottomLeftX: 0,
			bottomLeftY: 1,
			keyword: 'PERSPECTIVE'
		})

		// fast-forward:
		await mockTime.advanceTimeTicks(5000)

		expect(commandReceiver0.mock.calls).toHaveLength(6)
		// expect(CasparCG.mockDo.mock.calls[2][0]).toBeInstanceOf(AMCP.StopCommand);
		expect(getMockCall(commandReceiver0, 5, 1)._objectParams.command.name).toMatch(/MixerPerspectiveCommand/)
		expect(getMockCall(commandReceiver0, 5, 1)._objectParams.command._objectParams).toMatchObject({
			channel: 2,
			layer: 42,
			topLeftX: 0,
			topLeftY: 0,
			topRightX: 1,
			topRightY: 0,
			bottomRightX: 1,
			bottomRightY: 1,
			bottomLeftX: 0,
			bottomLeftY: 1,
			keyword: 'PERSPECTIVE'
		})

	})

	test('CasparCG: loadbg command', async () => {

		let commandReceiver0 = jest.fn(() => {
			return Promise.resolve()
		})
		let myLayerMapping0: MappingCasparCG = {
			device: DeviceType.CASPARCG,
			deviceId: 'myCCG',
			channel: 2,
			layer: 42
		}
		let myLayerMapping: Mappings = {
			'myLayer0': myLayerMapping0
		}

		let myConductor = new Conductor({
			initializeAsClear: true,
			getCurrentTime: mockTime.getCurrentTime
		})
		await myConductor.init()
		await myConductor.addDevice('myCCG', {
			type: DeviceType.CASPARCG,
			options: {
				commandReceiver: commandReceiver0,
				timeBase: 50,
				useScheduling: true
			}
		})
		await myConductor.setMapping(myLayerMapping)

		expect(mockTime.getCurrentTime()).toEqual(10000)

		await mockTime.advanceTimeToTicks(10050)
		expect(commandReceiver0).toHaveBeenCalledTimes(3)
<<<<<<< HEAD
		expect(commandReceiver0.mock.calls[0][1].name).toEqual('TimeCommand')
		expect(commandReceiver0.mock.calls[1][1].name).toEqual('TimeCommand')
		expect(commandReceiver0.mock.calls[2][1].name).toEqual('TimeCommand')
=======
		expect(getMockCall(commandReceiver0, 0, 1).name).toEqual('TimeCommand')
		expect(getMockCall(commandReceiver0, 1, 1).name).toEqual('TimeCommand')
		expect(getMockCall(commandReceiver0, 2, 1).name).toEqual('TimeCommand')
>>>>>>> dd4dacfa

		myConductor.timeline = [
			{
				id: 'obj0_bg',
				trigger: {
					type: TriggerType.TIME_ABSOLUTE,
					value: 10000
				},
				duration: 1200,
				isBackground: true,
				LLayer: 'myLayer0',
				content: {
					type: TimelineContentTypeCasparCg.MEDIA,
					attributes: {
						file: 'AMB',
						loop: true
					}
				}
			},
			{
				id: 'obj0',
				trigger: {
					type: TriggerType.TIME_ABSOLUTE,
					value: 11200 // 1.2 seconds in the future
				},
				duration: 2000,
				LLayer: 'myLayer0',
				content: {
					type: TimelineContentTypeCasparCg.MEDIA,
					attributes: {
						file: 'AMB',
						loop: true
					}
				}
			}
		]

		await mockTime.advanceTimeTicks(100)
		expect(commandReceiver0).toHaveBeenCalledTimes(5)
<<<<<<< HEAD
		expect(commandReceiver0.mock.calls[3][1].name).toEqual('LoadbgCommand')
		expect(commandReceiver0.mock.calls[3][1]._objectParams).toMatchObject({
=======
		expect(getMockCall(commandReceiver0, 3, 1).name).toEqual('LoadbgCommand')
		expect(getMockCall(commandReceiver0, 3, 1)._objectParams).toMatchObject({
>>>>>>> dd4dacfa
			channel: 2,
			layer: 42,
			noClear: false,
			clip: 'AMB',
			auto: false,
			loop: true,
			seek: 0
		})
		expect(getMockCall(commandReceiver0, 4, 1).name).toEqual('ScheduleSetCommand')
		expect(getMockCall(commandReceiver0, 4, 1)._objectParams.timecode).toEqual('00:00:11:10') // 11s 10 frames == 1.2 s @50fpx

		expect(getMockCall(commandReceiver0, 4, 1)._objectParams.command.name).toEqual('PlayCommand')
		expect(getMockCall(commandReceiver0, 4, 1)._objectParams.command._objectParams).toEqual({
			channel: 2,
			layer: 42,
			noClear: false
		})

		await mockTime.advanceTimeTicks(2000)
		expect(commandReceiver0).toHaveBeenCalledTimes(6)
		expect(getMockCall(commandReceiver0, 5, 1).name).toEqual('ScheduleSetCommand')
		expect(getMockCall(commandReceiver0, 5, 1)._objectParams.command.name).toEqual('ClearCommand')
		expect(getMockCall(commandReceiver0, 5, 1)._objectParams.command._objectParams).toEqual({
			channel: 2,
			layer: 42
		})

	})

	test('CasparCG: Schedule Play, then change my mind', async () => {

		let commandReceiver0 = jest.fn(() => {
			return Promise.resolve()
		})
		let myLayerMapping0: MappingCasparCG = {
			device: DeviceType.CASPARCG,
			deviceId: 'myCCG',
			channel: 2,
			layer: 42
		}
		let myLayerMapping: Mappings = {
			'myLayer0': myLayerMapping0
		}

		let myConductor = new Conductor({
			initializeAsClear: true,
			getCurrentTime: mockTime.getCurrentTime
		})
		await myConductor.init()
		await myConductor.addDevice('myCCG', {
			type: DeviceType.CASPARCG,
			options: {
				commandReceiver: commandReceiver0,
				timeBase: 50,
				useScheduling: true
			}
		})
		await myConductor.setMapping(myLayerMapping)

		await mockTime.advanceTimeToTicks(10050)
		expect(commandReceiver0).toHaveBeenCalledTimes(3)
<<<<<<< HEAD
		expect(commandReceiver0.mock.calls[0][1].name).toEqual('TimeCommand')
		expect(commandReceiver0.mock.calls[1][1].name).toEqual('TimeCommand')
		expect(commandReceiver0.mock.calls[2][1].name).toEqual('TimeCommand')
=======
		expect(getMockCall(commandReceiver0, 0, 1).name).toEqual('TimeCommand')
		expect(getMockCall(commandReceiver0, 1, 1).name).toEqual('TimeCommand')
		expect(getMockCall(commandReceiver0, 2, 1).name).toEqual('TimeCommand')
>>>>>>> dd4dacfa

		myConductor.timeline = [
			{
				id: 'obj0_bg',
				trigger: {
					type: TriggerType.TIME_ABSOLUTE,
					value: 10000
				},
				isBackground: true,
				duration: 1200, // 11200
				LLayer: 'myLayer0',
				content: {
					type: TimelineContentTypeCasparCg.MEDIA,
					attributes: {
						file: 'AMB',
						loop: true
					}
				}
			},
			{
				id: 'obj0',
				trigger: {
					type: TriggerType.TIME_ABSOLUTE,
					value: 11200 // 1.2 seconds in the future
				},
				duration: 2000, // 13200
				LLayer: 'myLayer0',
				content: {
					type: TimelineContentTypeCasparCg.MEDIA,
					attributes: {
						file: 'AMB',
						loop: true
					}
				}
			}
		]

		await mockTime.advanceTimeToTicks(10100)
		expect(commandReceiver0).toHaveBeenCalledTimes(5)
<<<<<<< HEAD
		expect(commandReceiver0.mock.calls[3][1].name).toEqual('LoadbgCommand')
		expect(commandReceiver0.mock.calls[3][1]._objectParams).toMatchObject({
=======
		expect(getMockCall(commandReceiver0, 3, 1).name).toEqual('LoadbgCommand')
		expect(getMockCall(commandReceiver0, 3, 1)._objectParams).toMatchObject({
>>>>>>> dd4dacfa
			channel: 2,
			layer: 42,
			noClear: false,
			clip: 'AMB',
			auto: false,
			loop: true,
			seek: 0
		})
		expect(getMockCall(commandReceiver0, 4, 1).name).toEqual('ScheduleSetCommand')
		expect(getMockCall(commandReceiver0, 4, 1)._objectParams.timecode).toEqual('00:00:11:10') // 11s 10 frames == 1.2 s @ 50 fps

		expect(getMockCall(commandReceiver0, 4, 1)._objectParams.command.name).toEqual('PlayCommand')
		expect(getMockCall(commandReceiver0, 4, 1)._objectParams.command._objectParams).toEqual({
			channel: 2,
			layer: 42,
			noClear: false
		})

		let tokenPlay = getMockCall(commandReceiver0, 4, 1)._objectParams.token

		// then change my mind:
		myConductor.timeline = []
		await mockTime.advanceTimeToTicks(10200)

		expect(commandReceiver0).toHaveBeenCalledTimes(7)
<<<<<<< HEAD
		// expect(commandReceiver0.mock.calls[3][1].name).toEqual('ClearCommand')
		expect(commandReceiver0.mock.calls[5][1].name).toEqual('ScheduleRemoveCommand')
		expect(commandReceiver0.mock.calls[5][1]._stringParamsArray[0]).toEqual(tokenPlay)
		expect(commandReceiver0.mock.calls[6][1].name).toEqual('LoadbgCommand')
		expect(commandReceiver0.mock.calls[6][1]._objectParams).toMatchObject({
=======
		// expect(getMockCall(commandReceiver0, 3, 1).name).toEqual('ClearCommand')
		expect(getMockCall(commandReceiver0, 5, 1).name).toEqual('ScheduleRemoveCommand')
		expect(getMockCall(commandReceiver0, 5, 1)._stringParamsArray[0]).toEqual(tokenPlay)
		expect(getMockCall(commandReceiver0, 6, 1).name).toEqual('LoadbgCommand')
		expect(getMockCall(commandReceiver0, 6, 1)._objectParams).toMatchObject({
>>>>>>> dd4dacfa
			channel: 2,
			layer: 42,
			clip: 'EMPTY'
		})

		await mockTime.advanceTimeToTicks(13000) //  10100
		expect(commandReceiver0).toHaveBeenCalledTimes(7)

	})
})<|MERGE_RESOLUTION|>--- conflicted
+++ resolved
@@ -19,14 +19,6 @@
 	})
 }
 
-// usage logCalls(commandReceiver0)
-function logCalls (fcn) {
-	console.log('calls')
-	fcn.mock.calls.forEach((call) => {
-		console.log(call[0], call[1])
-	})
-}
-
 describe('CasparCG', () => {
 	let mockTime = new MockTime()
 	beforeAll(() => {
@@ -195,80 +187,6 @@
 			seek: 25 * 10
 		})
 	})
-	test('CasparCG: Play AMB for 60s, start at 10s', async () => {
-
-		let commandReceiver0 = jest.fn(() => {
-			return Promise.resolve()
-		})
-		let myLayerMapping0: MappingCasparCG = {
-			device: DeviceType.CASPARCG,
-			deviceId: 'myCCG',
-			channel: 2,
-			layer: 42
-		}
-		let myLayerMapping: Mappings = {
-			'myLayer0': myLayerMapping0
-		}
-
-		let myConductor = new Conductor({
-			initializeAsClear: true,
-			getCurrentTime: mockTime.getCurrentTime
-		})
-		await myConductor.init() // we cannot do an await, because setTimeout will never call without jest moving on.
-		await myConductor.addDevice('myCCG', {
-			type: DeviceType.CASPARCG,
-			options: {
-				commandReceiver: commandReceiver0,
-				useScheduling: true
-			}
-		})
-		await myConductor.setMapping(myLayerMapping)
-		await mockTime.advanceTimeToTicks(10100)
-
-		expect(commandReceiver0).toHaveBeenCalledTimes(3)
-
-		expect(commandReceiver0.mock.calls[0][1]._objectParams).toMatchObject({ channel: 1, timecode: '00:00:10:00' })
-		expect(commandReceiver0.mock.calls[1][1]._objectParams).toMatchObject({ channel: 2, timecode: '00:00:10:00' })
-		expect(commandReceiver0.mock.calls[2][1]._objectParams).toMatchObject({ channel: 3, timecode: '00:00:10:00' })
-
-		commandReceiver0.mockClear()
-
-		let deviceContainer = myConductor.getDevice('myCCG')
-		let device = deviceContainer.device
-
-		// Check that no commands has been scheduled:
-		expect(await device['queue']).toHaveLength(0)
-
-		myConductor.timeline = [
-			{
-				id: 'obj0',
-				trigger: {
-					type: TriggerType.TIME_ABSOLUTE,
-					value: mockTime.getCurrentTime() - 10000 // 10 seconds ago
-				},
-				duration: 60000,
-				LLayer: 'myLayer0',
-				content: {
-					type: TimelineContentTypeCasparCg.VIDEO,
-					attributes: {
-						file: 'AMB'
-					}
-				}
-			}
-		]
-
-		await mockTime.advanceTimeToTicks(10200)
-
-		// one command has been sent:
-		expect(commandReceiver0).toHaveBeenCalledTimes(1)
-		expect(commandReceiver0.mock.calls[0][1]._objectParams).toMatchObject({
-			channel: 2,
-			layer: 42,
-			noClear: false,
-			clip: 'AMB',
-			seek: 25 * 10
-		})
-	})
 
 	test('CasparCG: Play IP input for 60s', async () => {
 
@@ -386,15 +304,9 @@
 
 		await mockTime.advanceTimeToTicks(10050)
 		expect(commandReceiver0).toHaveBeenCalledTimes(3)
-<<<<<<< HEAD
-		expect(commandReceiver0.mock.calls[0][1].name).toEqual('TimeCommand')
-		expect(commandReceiver0.mock.calls[1][1].name).toEqual('TimeCommand')
-		expect(commandReceiver0.mock.calls[2][1].name).toEqual('TimeCommand')
-=======
 		expect(getMockCall(commandReceiver0, 0, 1).name).toEqual('TimeCommand')
 		expect(getMockCall(commandReceiver0, 1, 1).name).toEqual('TimeCommand')
 		expect(getMockCall(commandReceiver0, 2, 1).name).toEqual('TimeCommand')
->>>>>>> dd4dacfa
 
 		myConductor.timeline = [
 			{
@@ -419,27 +331,16 @@
 		// one command has been sent:
 		expect(commandReceiver0).toHaveBeenCalledTimes(5)
 
-<<<<<<< HEAD
-		expect(commandReceiver0.mock.calls[3][1].name).toEqual('PlayDecklinkCommand')
-		expect(commandReceiver0.mock.calls[3][1]._objectParams).toMatchObject({
-=======
 		expect(getMockCall(commandReceiver0, 3, 1).name).toEqual('PlayDecklinkCommand')
 		expect(getMockCall(commandReceiver0, 3, 1)._objectParams).toMatchObject({
->>>>>>> dd4dacfa
 			channel: 2,
 			layer: 42,
 			device: 1
 		})
 
-<<<<<<< HEAD
-		expect(commandReceiver0.mock.calls[4][1].name).toEqual('ScheduleSetCommand')
-		expect(commandReceiver0.mock.calls[4][1]._objectParams.command.name).toEqual('ClearCommand')
-		expect(commandReceiver0.mock.calls[4][1]._objectParams.command._objectParams).toMatchObject({ channel: 2, layer: 42 })
-=======
 		expect(getMockCall(commandReceiver0, 4, 1).name).toEqual('ScheduleSetCommand')
 		expect(getMockCall(commandReceiver0, 4, 1)._objectParams.command.name).toEqual('ClearCommand')
 		expect(getMockCall(commandReceiver0, 4, 1)._objectParams.command._objectParams).toMatchObject({ channel: 2, layer: 42 })
->>>>>>> dd4dacfa
 
 		// advance time to end of clip:
 		// console.log('advance to 11200')
@@ -486,15 +387,9 @@
 
 		await mockTime.advanceTimeToTicks(10050)
 		expect(commandReceiver0).toHaveBeenCalledTimes(3)
-<<<<<<< HEAD
-		expect(commandReceiver0.mock.calls[0][1].name).toEqual('TimeCommand')
-		expect(commandReceiver0.mock.calls[1][1].name).toEqual('TimeCommand')
-		expect(commandReceiver0.mock.calls[2][1].name).toEqual('TimeCommand')
-=======
 		expect(getMockCall(commandReceiver0, 0, 1).name).toEqual('TimeCommand')
 		expect(getMockCall(commandReceiver0, 1, 1).name).toEqual('TimeCommand')
 		expect(getMockCall(commandReceiver0, 2, 1).name).toEqual('TimeCommand')
->>>>>>> dd4dacfa
 
 		myConductor.timeline = [
 			{
@@ -523,13 +418,8 @@
 
 		// one command has been sent:
 		expect(commandReceiver0).toHaveBeenCalledTimes(5)
-<<<<<<< HEAD
-		expect(commandReceiver0.mock.calls[3][1].name).toEqual('CGAddCommand')
-		expect(commandReceiver0.mock.calls[3][1]._objectParams).toMatchObject({
-=======
 		expect(getMockCall(commandReceiver0, 3, 1).name).toEqual('CGAddCommand')
 		expect(getMockCall(commandReceiver0, 3, 1)._objectParams).toMatchObject({
->>>>>>> dd4dacfa
 			channel: 2,
 			layer: 42,
 			noClear: false,
@@ -582,15 +472,9 @@
 
 		await mockTime.advanceTimeToTicks(10050)
 		expect(commandReceiver0).toHaveBeenCalledTimes(3)
-<<<<<<< HEAD
-		expect(commandReceiver0.mock.calls[0][1].name).toEqual('TimeCommand')
-		expect(commandReceiver0.mock.calls[1][1].name).toEqual('TimeCommand')
-		expect(commandReceiver0.mock.calls[2][1].name).toEqual('TimeCommand')
-=======
 		expect(getMockCall(commandReceiver0, 0, 1).name).toEqual('TimeCommand')
 		expect(getMockCall(commandReceiver0, 1, 1).name).toEqual('TimeCommand')
 		expect(getMockCall(commandReceiver0, 2, 1).name).toEqual('TimeCommand')
->>>>>>> dd4dacfa
 
 		myConductor.timeline = [
 			{
@@ -615,13 +499,8 @@
 
 		// one command has been sent:
 		expect(commandReceiver0).toHaveBeenCalledTimes(5)
-<<<<<<< HEAD
-		expect(commandReceiver0.mock.calls[3][1].name).toEqual('CustomCommand')
-		expect(commandReceiver0.mock.calls[3][1]._objectParams).toMatchObject({
-=======
 		expect(getMockCall(commandReceiver0, 3, 1).name).toEqual('CustomCommand')
 		expect(getMockCall(commandReceiver0, 3, 1)._objectParams).toMatchObject({
->>>>>>> dd4dacfa
 			channel: 2,
 			layer: 42,
 			noClear: false,
@@ -679,15 +558,9 @@
 
 		await mockTime.advanceTimeToTicks(10050)
 		expect(commandReceiver0).toHaveBeenCalledTimes(3)
-<<<<<<< HEAD
-		expect(commandReceiver0.mock.calls[0][1].name).toEqual('TimeCommand')
-		expect(commandReceiver0.mock.calls[1][1].name).toEqual('TimeCommand')
-		expect(commandReceiver0.mock.calls[2][1].name).toEqual('TimeCommand')
-=======
 		expect(getMockCall(commandReceiver0, 0, 1).name).toEqual('TimeCommand')
 		expect(getMockCall(commandReceiver0, 1, 1).name).toEqual('TimeCommand')
 		expect(getMockCall(commandReceiver0, 2, 1).name).toEqual('TimeCommand')
->>>>>>> dd4dacfa
 
 		myConductor.timeline = [
 			{
@@ -727,11 +600,7 @@
 
 		// one command has been sent:
 		expect(commandReceiver0).toHaveBeenCalledTimes(7)
-<<<<<<< HEAD
-		expect(commandReceiver0.mock.calls[3][1]._objectParams).toMatchObject({
-=======
 		expect(getMockCall(commandReceiver0, 3, 1)._objectParams).toMatchObject({
->>>>>>> dd4dacfa
 			channel: 2,
 			layer: 42,
 			noClear: false,
@@ -798,15 +667,9 @@
 
 		await mockTime.advanceTimeToTicks(10050)
 		expect(commandReceiver0).toHaveBeenCalledTimes(3)
-<<<<<<< HEAD
-		expect(commandReceiver0.mock.calls[0][1].name).toEqual('TimeCommand')
-		expect(commandReceiver0.mock.calls[1][1].name).toEqual('TimeCommand')
-		expect(commandReceiver0.mock.calls[2][1].name).toEqual('TimeCommand')
-=======
 		expect(getMockCall(commandReceiver0, 0, 1).name).toEqual('TimeCommand')
 		expect(getMockCall(commandReceiver0, 1, 1).name).toEqual('TimeCommand')
 		expect(getMockCall(commandReceiver0, 2, 1).name).toEqual('TimeCommand')
->>>>>>> dd4dacfa
 
 		myConductor.timeline = [
 			{
@@ -844,13 +707,8 @@
 		await mockTime.advanceTimeTicks(100)
 		// Check that an ACMP-command has been sent
 		expect(commandReceiver0).toHaveBeenCalledTimes(5)
-<<<<<<< HEAD
-		expect(commandReceiver0.mock.calls[3][1].name).toEqual('PlayCommand')
-		expect(commandReceiver0.mock.calls[3][1]._objectParams).toMatchObject({
-=======
 		expect(getMockCall(commandReceiver0, 3, 1).name).toEqual('PlayCommand')
 		expect(getMockCall(commandReceiver0, 3, 1)._objectParams).toMatchObject({
->>>>>>> dd4dacfa
 			channel: 2,
 			layer: 42,
 			noClear: false,
@@ -1051,15 +909,9 @@
 
 		await mockTime.advanceTimeToTicks(10050)
 		expect(commandReceiver0).toHaveBeenCalledTimes(3)
-<<<<<<< HEAD
-		expect(commandReceiver0.mock.calls[0][1].name).toEqual('TimeCommand')
-		expect(commandReceiver0.mock.calls[1][1].name).toEqual('TimeCommand')
-		expect(commandReceiver0.mock.calls[2][1].name).toEqual('TimeCommand')
-=======
 		expect(getMockCall(commandReceiver0, 0, 1).name).toEqual('TimeCommand')
 		expect(getMockCall(commandReceiver0, 1, 1).name).toEqual('TimeCommand')
 		expect(getMockCall(commandReceiver0, 2, 1).name).toEqual('TimeCommand')
->>>>>>> dd4dacfa
 
 		myConductor.timeline = [
 			{
@@ -1099,13 +951,8 @@
 
 		await mockTime.advanceTimeTicks(100)
 		expect(commandReceiver0).toHaveBeenCalledTimes(5)
-<<<<<<< HEAD
-		expect(commandReceiver0.mock.calls[3][1].name).toEqual('LoadbgCommand')
-		expect(commandReceiver0.mock.calls[3][1]._objectParams).toMatchObject({
-=======
 		expect(getMockCall(commandReceiver0, 3, 1).name).toEqual('LoadbgCommand')
 		expect(getMockCall(commandReceiver0, 3, 1)._objectParams).toMatchObject({
->>>>>>> dd4dacfa
 			channel: 2,
 			layer: 42,
 			noClear: false,
@@ -1167,15 +1014,9 @@
 
 		await mockTime.advanceTimeToTicks(10050)
 		expect(commandReceiver0).toHaveBeenCalledTimes(3)
-<<<<<<< HEAD
-		expect(commandReceiver0.mock.calls[0][1].name).toEqual('TimeCommand')
-		expect(commandReceiver0.mock.calls[1][1].name).toEqual('TimeCommand')
-		expect(commandReceiver0.mock.calls[2][1].name).toEqual('TimeCommand')
-=======
 		expect(getMockCall(commandReceiver0, 0, 1).name).toEqual('TimeCommand')
 		expect(getMockCall(commandReceiver0, 1, 1).name).toEqual('TimeCommand')
 		expect(getMockCall(commandReceiver0, 2, 1).name).toEqual('TimeCommand')
->>>>>>> dd4dacfa
 
 		myConductor.timeline = [
 			{
@@ -1215,13 +1056,8 @@
 
 		await mockTime.advanceTimeToTicks(10100)
 		expect(commandReceiver0).toHaveBeenCalledTimes(5)
-<<<<<<< HEAD
-		expect(commandReceiver0.mock.calls[3][1].name).toEqual('LoadbgCommand')
-		expect(commandReceiver0.mock.calls[3][1]._objectParams).toMatchObject({
-=======
 		expect(getMockCall(commandReceiver0, 3, 1).name).toEqual('LoadbgCommand')
 		expect(getMockCall(commandReceiver0, 3, 1)._objectParams).toMatchObject({
->>>>>>> dd4dacfa
 			channel: 2,
 			layer: 42,
 			noClear: false,
@@ -1247,19 +1083,11 @@
 		await mockTime.advanceTimeToTicks(10200)
 
 		expect(commandReceiver0).toHaveBeenCalledTimes(7)
-<<<<<<< HEAD
-		// expect(commandReceiver0.mock.calls[3][1].name).toEqual('ClearCommand')
-		expect(commandReceiver0.mock.calls[5][1].name).toEqual('ScheduleRemoveCommand')
-		expect(commandReceiver0.mock.calls[5][1]._stringParamsArray[0]).toEqual(tokenPlay)
-		expect(commandReceiver0.mock.calls[6][1].name).toEqual('LoadbgCommand')
-		expect(commandReceiver0.mock.calls[6][1]._objectParams).toMatchObject({
-=======
 		// expect(getMockCall(commandReceiver0, 3, 1).name).toEqual('ClearCommand')
 		expect(getMockCall(commandReceiver0, 5, 1).name).toEqual('ScheduleRemoveCommand')
 		expect(getMockCall(commandReceiver0, 5, 1)._stringParamsArray[0]).toEqual(tokenPlay)
 		expect(getMockCall(commandReceiver0, 6, 1).name).toEqual('LoadbgCommand')
 		expect(getMockCall(commandReceiver0, 6, 1)._objectParams).toMatchObject({
->>>>>>> dd4dacfa
 			channel: 2,
 			layer: 42,
 			clip: 'EMPTY'
