import * as _ from 'underscore'
import { Resolver,
	TimelineObject,
	TimelineState,
	TimelineResolvedObject,
	TriggerType
} from 'superfly-timeline'
let clone = require('fast-clone')

import { Device, DeviceOptions } from './devices/device'
import { CasparCGDevice } from './devices/casparCG'
import { AbstractDevice } from './devices/abstract'
import { HttpSendDevice } from './devices/httpSend'
import { Mappings, Mapping, DeviceType, TimelineResolvedObjectExtended } from './devices/mapping'
import { AtemDevice } from './devices/atem'
import { EventEmitter } from 'events'
import { LawoDevice } from './devices/lawo'
import { PanasonicPtzDevice } from './devices/panasonicPTZ'
import { HyperdeckDevice } from './devices/hyperdeck'
import { DoOnTime } from './doOnTime'
<<<<<<< HEAD
import { TCPSendDevice } from './devices/tcpSend'
=======
import { PharosDevice } from './devices/pharos'
>>>>>>> a09f31a2

const LOOKAHEADTIME = 5000 // Will look ahead this far into the future
const PREPARETIME = 2000 // Will prepare commands this time before the event is to happen
const MINTRIGGERTIME = 10 // Minimum time between triggers
const MINTIMEUNIT = 1 // Minimum unit of time

export interface TimelineContentObject extends TimelineObject {
	// roId: string
}
export { TriggerType }

export type TimelineTriggerTimeResult = Array<{id: string, time: number}>

export { Device } from './devices/device'
// export interface Device {}

export interface ConductorOptions {
	// devices: {
	// 	[deviceName: string]: DeviceOptions
	// },
	initializeAsClear?: boolean // don't do any initial checks with devices to determine state, instead assume that everything is clear, black and quiet
	getCurrentTime?: () => number
	autoInit?: boolean
}
/**
 * The main class that serves to interface with all functionality.
 */
export class Conductor extends EventEmitter {

	private _logDebug: boolean = false
	private _timeline: Array<TimelineContentObject> = []
	private _mapping: Mappings = {}

	private _options: ConductorOptions

	private devices: {[deviceId: string]: Device} = {}

	private _getCurrentTime?: () => number

	private _nextResolveTime: number = 0
	private _resolveTimelineTrigger: NodeJS.Timer
	private _isInitialized: boolean = false
	private _doOnTime: DoOnTime

	private _sentCallbacks: {[key: string]: boolean} = {}

	constructor (options: ConductorOptions = {}) {
		super()
		this._options = options

		this._options = this._options // ts-lint fix: not used

		if (options.getCurrentTime) this._getCurrentTime = options.getCurrentTime

		setInterval(() => {
			if (this.timeline) {
				this._resolveTimeline()
			}
		}, 2500)
		this._doOnTime = new DoOnTime(() => {
			return this.getCurrentTime()
		})
		this._doOnTime.on('error', e => this.emit('error', e))
		// this._doOnTime.on('callback', (...args) => {
		// 	this.emit('timelineCallback', ...args)
		// })

		if (options.autoInit) {
			this.init()
			.catch((e) => {
				this.emit('error','Error during auto-init: ', e)
			})
		}

	}
	/**
	 * Initialization, TODO, maybe do something here?
	 */
	public init (): Promise<void> {
		this._isInitialized = true
		this.resetResolver()

		return Promise.resolve()
	}
	/**
	 * Returns a nice, synchronized time.
	 */
	public getCurrentTime () {

		if (this._getCurrentTime) {
			// return 0
			return this._getCurrentTime()
		} else {
			return Date.now()
		}
	}
	get mapping (): Mappings {
		return this._mapping
	}
	set mapping (mapping: Mappings) {
		// Set mapping
		// re-resolve timeline
		this._mapping = mapping
		_.each(this.devices, (device: Device) => {
			device.mapping = this.mapping
		})

		if (this._timeline) {
			this._resolveTimeline()
		}
	}
	get timeline (): Array<TimelineContentObject | TimelineResolvedObjectExtended> {
		return this._timeline
	}
	set timeline (timeline: Array<TimelineContentObject | TimelineResolvedObjectExtended>) {

		this._timeline = timeline
		// We've got a new timeline, anything could've happened at this point
		// Highest priority right now is to determine if any commands have to be sent RIGHT NOW
		// After that, we'll move further ahead in time, creating commands ready for scheduling

		this.resetResolver()

	}
	get logDebug (): boolean {
		return this._logDebug
	}
	set logDebug (val: boolean) {
		this._logDebug = val
	}

	public getDevices (): Array<Device> {
		return _.values(this.devices)
	}
	public getDevice (deviceId: string) {
		return this.devices[deviceId]
	}

	public addDevice (deviceId, deviceOptions: DeviceOptions): Promise<Device> {
		try {
			let newDevice: Device

			let options = {
				getCurrentTime: () => { return this.getCurrentTime() }
			}

			if (deviceOptions.type === DeviceType.ABSTRACT) {
				// Add Abstract device:
				newDevice = new AbstractDevice(deviceId, deviceOptions, options) as Device
			} else if (deviceOptions.type === DeviceType.CASPARCG) {
				// Add CasparCG device:
				newDevice = new CasparCGDevice(deviceId, deviceOptions, options, this) as Device
			} else if (deviceOptions.type === DeviceType.ATEM) {
				newDevice = new AtemDevice(deviceId, deviceOptions, options, this) as Device
			} else if (deviceOptions.type === DeviceType.HTTPSEND) {
				newDevice = new HttpSendDevice(deviceId, deviceOptions, options) as Device
			} else if (deviceOptions.type === DeviceType.LAWO) {
				newDevice = new LawoDevice(deviceId, deviceOptions, options) as Device
			} else if (deviceOptions.type === DeviceType.PANASONIC_PTZ) {
				newDevice = new PanasonicPtzDevice(deviceId, deviceOptions, options) as Device
<<<<<<< HEAD
			} else if (deviceOptions.type === DeviceType.TCPSEND) {
				newDevice = new TCPSendDevice(deviceId, deviceOptions, options) as Device
=======
			} else if (deviceOptions.type === DeviceType.HYPERDECK) {
				newDevice = new HyperdeckDevice(deviceId, deviceOptions, options, this) as Device
			} else if (deviceOptions.type === DeviceType.PHAROS) {
				newDevice = new PharosDevice(deviceId, deviceOptions, options) as Device
>>>>>>> a09f31a2
			} else {
				return Promise.reject('No matching device type for "' + deviceOptions.type + '" ("' + DeviceType[deviceOptions.type] + '") found')
			}

			newDevice.on('debug',	(e) => {
				if (this.logDebug) {
					this.emit('debug', 	e)
				}
			})
			newDevice.on('info',	(e) => this.emit('info', 	e))
			newDevice.on('warning',	(e) => this.emit('warning', e))
			newDevice.on('error',	(e) => this.emit('error', 	e))

			this.emit('info', 'Initializing ' + DeviceType[deviceOptions.type] + '...')
			this.devices[deviceId] = newDevice
			newDevice.mapping = this.mapping
			return newDevice.init(deviceOptions.options)
			.then(() => {
				this.emit('info', (DeviceType[deviceOptions.type] + ' initialized!'))
				return newDevice
			})
		} catch (e) {
			this.emit('error', e)
			return Promise.reject(e)
		}
	}
	public removeDevice (deviceId: string): Promise<void> {
		let device = this.devices[deviceId]

		if (device) {
			return device.terminate()
			.then((res) => {
				if (res) {
					delete this.devices[deviceId]
				}
			})
		} else {
			return Promise.reject('No device found')
		}
	}
	public destroy (): Promise<void> {
		return Promise.all(_.map(_.keys(this.devices), (deviceId: string) => {
			return this.removeDevice(deviceId)
		}))
		.then(() => {
			return
		})
	}
	// 	return Promise.all(ps)
	// }
	/**
	 * Resets the resolve-time, so that the resolving will happen for the point-in time NOW
	 * next time
	 */
	public resetResolver () {

		this._nextResolveTime = 0 // This will cause _resolveTimeline() to generate the state for NOW

		this._triggerResolveTimeline()
	}
	/**
	 * Send a makeReady-trigger to all devices
	 */
	public devicesMakeReady (okToDestroyStuff?: boolean): Promise<void> {
		let p = Promise.resolve()
		_.each(this.devices, (device: Device) => {
			p = p.then(() => {
				return device.makeReady(okToDestroyStuff)
			})
		})
		this._resolveTimeline()
		return p
	}
	/**
	 * Send a standDown-trigger to all devices
	 */
	public devicesStandDown (okToDestroyStuff?: boolean): Promise<void> {
		let p = Promise.resolve()
		_.each(this.devices, (device: Device) => {
			p = p.then(() => {
				return device.standDown(okToDestroyStuff)
			})
		})
		return p
	}
	/**
	 * This is the main resolve-loop.
	 */
	private _triggerResolveTimeline (timeUntilTrigger?: number) {

		// this.emit('info', '_triggerResolveTimeline', timeUntilTrigger)

		if (this._resolveTimelineTrigger) {
			clearTimeout(this._resolveTimelineTrigger)
		}

		if (timeUntilTrigger) {
			// resolve at a later stage
			this._resolveTimelineTrigger = setTimeout(() => {
				this._resolveTimeline()
			}, timeUntilTrigger)
		} else {
			// resolve right away:
			this._resolveTimeline()
		}

	}
	/**
	 * Resolves the timeline for the next resolve-time, generates the commands and passes on the commands.
	 */
	private _resolveTimeline () {
		let timeUntilNextResolve = LOOKAHEADTIME
		let startTime = Date.now()
		try {

			if (!this._isInitialized) {
				this.emit('warning', 'TSR is not initialized yet')
				return
			}
			const now = this.getCurrentTime()
			let resolveTime: number = this._nextResolveTime || now

			this.emit('debug', 'resolveTimeline ' + resolveTime + ' -----------------------------')

			if (resolveTime > now + LOOKAHEADTIME) {
				this.emit('debug', 'Too far ahead (' + resolveTime + ')')
				this._triggerResolveTimeline(LOOKAHEADTIME)
				return
			}

			this._fixNowObjects(resolveTime)

			let timeline = this.timeline
			_.each(timeline, (o) => {
				delete o['parent']
				if (o.isGroup) {
					if (o.content.objects) {
						_.each(o.content.objects, (o2) => {
							delete o2['parent']
						})
					}
				}
			})
			// @ts-ignore
			// this.emit('info', 'timeline', JSON.stringify(timeline, ' ', 2))

			// Generate the state for that time:
			let tlState = Resolver.getState(clone(timeline), resolveTime)

			_.each(tlState.LLayers, (obj) => {
				delete obj['parent']
			})
			_.each(tlState.GLayers, (obj) => {
				delete obj['parent']
			})
			// @ts-ignore
			// this.emit('info', 'tlState', JSON.stringify(tlState.LLayers,' ', 2))

			// Split the state into substates that are relevant for each device
			let getFilteredLayers = (layers: TimelineState['LLayers'], device: Device) => {
				let filteredState = {}
				_.each(layers, (o: TimelineResolvedObject, layerId: string) => {
					const oExt = o as TimelineResolvedObjectExtended
					let mapping: Mapping = this._mapping[o.LLayer + '']
					if (!mapping && oExt.originalLLayer) {
						mapping = this._mapping[oExt.originalLLayer]
					}
					if (mapping) {
						if (
							mapping.deviceId === device.deviceId &&
							mapping.device === device.deviceType
						) {
							filteredState[layerId] = o
						}
					}
				})
				return filteredState
			}
			_.each(this.devices, (device: Device/*, deviceName: string*/) => {

				// The subState contains only the parts of the state relevant to that device
				let subState: TimelineState = {
					time: tlState.time,
					LLayers: getFilteredLayers(tlState.LLayers, device),
					GLayers: getFilteredLayers(tlState.GLayers, device)
				}
				// this.emit('info', 'State of device ' + device.deviceName, tlState.LLayers )
				// Pass along the state to the device, it will generate its commands and execute them:
				try {
					device.handleState(subState)
				} catch (e) {
					this.emit('error', 'Error in device "' + device.deviceId + '"' + e + ' ' + e.stack)
				}
			})

			// Now that we've handled this point in time, it's time to determine what the next point in time is:

			// this.emit('debug', tlState.time)
			const timelineWindow = Resolver.getTimelineInWindow(timeline, tlState.time, tlState.time + LOOKAHEADTIME)

			const nextEvents = Resolver.getNextEvents(timelineWindow, tlState.time + MINTIMEUNIT, 1)

			const now2 = this.getCurrentTime()
			if (nextEvents.length) {
				let nextEvent = nextEvents[0]

				// this.emit('debug', 'nextEvent', nextEvent)

				timeUntilNextResolve = Math.max(MINTRIGGERTIME,
					Math.min(LOOKAHEADTIME,
						(nextEvent.time - now2) - PREPARETIME
					)
				)

				// this.emit('debug', 'timeUntilNextResolve', timeUntilNextResolve)

				// resolve at nextEvent.time next time:
				this._nextResolveTime = nextEvent.time

			} else {
				// there's nothing ahead in the timeline
				// this.emit('debug', 'no next events')

				// Tell the devices that the future is clear:
				_.each(this.devices, (device: Device) => {
					device.clearFuture(tlState.time)
				})

				// resolve at "now" then next time:
				this._nextResolveTime = 0
			}
			// Special function: send callback to Core
			let sentCallbacksOld = this._sentCallbacks
			let sentCallbacksNew: {[key: string]: boolean} = {}
			this._doOnTime.clearQueueNowAndAfter(tlState.time)
			_.each(tlState.GLayers, (o: TimelineResolvedObject) => {
				try {
					if (o.content.callBack) {
						let callBackId = o.id + o.content.callBack + o.resolved.startTime + JSON.stringify(o.content.callBackData)
						this._doOnTime.queue(o.resolved.startTime, () => {
							sentCallbacksNew[callBackId] = true
							if (!sentCallbacksOld[callBackId]) {
								this.emit('timelineCallback',
									o.resolved.startTime,
									o.id,
									o.content.callBack,
									o.content.callBackData
								)
							} else {
								// callback already sent, do nothing
								// this.emit('debug', 'callback already sent', callBackId)
							}
						})
					}
				} catch (e) {
					this.emit('error', e)
				}
			})
			this._sentCallbacks = sentCallbacksNew

			this.emit('info', 'resolveTimeline at time ' + resolveTime + ' done in ' + (Date.now() - startTime) + 'ms')
		} catch (e) {
			this.emit('error', e)
		}

		try {
			// this.emit('info', 'this._nextResolveTime', this._nextResolveTime)
			this._triggerResolveTimeline(timeUntilNextResolve)
		} catch (e) {
			this.emit('error', e)
		}
	}

	private _fixNowObjects (now: number) {
		let objectsFixed: Array<{
			id: string,
			time: number
		}> = []

		let setObjectTime = (o: TimelineContentObject, time: number) => {
			o.trigger.value = time // set the objects to "now" so that they are resolved correctly temporarily
			objectsFixed.push({
				id: o.id,
				time: time
			})
		}

		let timeline = this.timeline
		// First: fix the ones on the first level (i e not in groups), because they are easy:
		_.each(timeline, (o: TimelineContentObject) => {
			if (
				(o.trigger || {}).type === TriggerType.TIME_ABSOLUTE &&
				o.trigger.value === 'now'
			) {
				setObjectTime(o, now)
			}
		})

		// Then, resolve the timeline to be able to set "now" inside groups, relative to parents:
		let dontIterateAgain
		let wouldLikeToIterateAgain
		let tl
		let tld
		let fixObjects = (objs, parentObject?: TimelineContentObject) => {

			_.each(objs, (o: TimelineContentObject) => {
				if (
					(o.trigger || {}).type === TriggerType.TIME_ABSOLUTE &&
					o.trigger.value === 'now'
				) {
					// find parent, and set relative to that
					if (parentObject) {
						let developedParent = _.findWhere(tld.groups, { id: parentObject.id })
						if (developedParent && developedParent['resolved'].startTime) {
							dontIterateAgain = false
							setObjectTime(o, now - developedParent['resolved'].startTime)
						} else {
							// the parent isn't found, it's probably not resolved (yet), try iterating once more:
							wouldLikeToIterateAgain = true
						}
					} else {
						// no parent object
						dontIterateAgain = false
						setObjectTime(o, now)
					}
				}
				if (o.isGroup && o.content.objects) {
					fixObjects(o.content.objects, o)
				}
			})

		}

		for (let i = 0; i < 10; i++) {
			wouldLikeToIterateAgain = false
			dontIterateAgain = true

			tl = Resolver.getTimelineInWindow(timeline)
			tld = Resolver.developTimelineAroundTime(tl, now)
			fixObjects(timeline)
			if (!wouldLikeToIterateAgain && dontIterateAgain) break
		}

		// fixObjects(this.timeline, 0)

		// this.emit('info', 'objectsFixed', objectsFixed)

		if (objectsFixed.length) {
			let r: TimelineTriggerTimeResult = objectsFixed
			// this.emit('info', 'setTimelineTriggerTime', r)
			this.emit('setTimelineTriggerTime', r)
		}
	}
}<|MERGE_RESOLUTION|>--- conflicted
+++ resolved
@@ -18,11 +18,8 @@
 import { PanasonicPtzDevice } from './devices/panasonicPTZ'
 import { HyperdeckDevice } from './devices/hyperdeck'
 import { DoOnTime } from './doOnTime'
-<<<<<<< HEAD
 import { TCPSendDevice } from './devices/tcpSend'
-=======
 import { PharosDevice } from './devices/pharos'
->>>>>>> a09f31a2
 
 const LOOKAHEADTIME = 5000 // Will look ahead this far into the future
 const PREPARETIME = 2000 // Will prepare commands this time before the event is to happen
@@ -183,15 +180,12 @@
 				newDevice = new LawoDevice(deviceId, deviceOptions, options) as Device
 			} else if (deviceOptions.type === DeviceType.PANASONIC_PTZ) {
 				newDevice = new PanasonicPtzDevice(deviceId, deviceOptions, options) as Device
-<<<<<<< HEAD
 			} else if (deviceOptions.type === DeviceType.TCPSEND) {
 				newDevice = new TCPSendDevice(deviceId, deviceOptions, options) as Device
-=======
 			} else if (deviceOptions.type === DeviceType.HYPERDECK) {
 				newDevice = new HyperdeckDevice(deviceId, deviceOptions, options, this) as Device
 			} else if (deviceOptions.type === DeviceType.PHAROS) {
 				newDevice = new PharosDevice(deviceId, deviceOptions, options) as Device
->>>>>>> a09f31a2
 			} else {
 				return Promise.reject('No matching device type for "' + deviceOptions.type + '" ("' + DeviceType[deviceOptions.type] + '") found')
 			}
