--- conflicted
+++ resolved
@@ -28,19 +28,11 @@
 import { DeviceContainer } from './devices/deviceContainer'
 import { threadedClass, ThreadedClass } from 'threadedclass'
 import { AsyncResolver } from './AsyncResolver'
-<<<<<<< HEAD
-import { HttpWatcherDevice } from './devices/httpWatcher'
-import { QuantelDevice } from './devices/quantel'
-import { SisyfosMessageDevice } from './devices/sisyfos'
-import { SingularLiveDevice } from './devices/singularLive'
-import { VizMSEDevice } from './devices/vizMSE'
-=======
 import { HTTPWatcherDevice, DeviceOptionsHTTPWatcherInternal } from './devices/httpWatcher'
 import { QuantelDevice, DeviceOptionsQuantelInternal } from './devices/quantel'
 import { SisyfosMessageDevice, DeviceOptionsSisyfosInternal } from './devices/sisyfos'
 import { SingularLiveDevice, DeviceOptionsSingularLiveInternal } from './devices/singularLive'
->>>>>>> 1b04526c
-
+import { VizMSEDevice, DeviceOptionsVizMSEInternal } from './devices/vizMSE'
 export { DeviceContainer }
 export { CommandWithContext }
 
