--- conflicted
+++ resolved
@@ -1,10 +1,6 @@
 {
   "name": "timeline-state-resolver",
-<<<<<<< HEAD
   "version": "2.0.2",
-=======
-  "version": "0.0.0-develop",
->>>>>>> dd4dacfa
   "description": "Have timeline, control stuff",
   "main": "dist/index.js",
   "typings": "dist/index.d.ts",
@@ -154,15 +150,9 @@
     "@types/sprintf-js": "^1.1.0",
     "@types/ws": "^6.0.1",
     "atem-connection": "^0.9.0",
-<<<<<<< HEAD
-    "atem-state": "^0.4.1",
-    "casparcg-connection": "^4.6.0",
-    "casparcg-state": "^1.6.0",
-=======
     "atem-state": "^0.6.0",
     "casparcg-connection": "^4.7.0",
     "casparcg-state": "^1.7.0",
->>>>>>> dd4dacfa
     "emberplus": "git+https://github.com/nrkno/tv-automation-emberplus-connection#dist10102018",
     "fast-clone": "^1.5.3",
     "hyperdeck-connection": "^0.1.4",
