{
	"name": "timeline-state-resolver-types",
<<<<<<< HEAD
	"version": "6.0.1-release36",
=======
	"version": "6.0.3",
>>>>>>> 8833d22c
	"description": "Have timeline, control stuff",
	"main": "dist/index.js",
	"typings": "dist/index.d.ts",
	"license": "MIT",
	"repository": {
		"type": "git",
		"url": "git+https://github.com/nrkno/tv-automation-state-timeline-resolver.git"
	},
	"bugs": {
		"url": "https://github.com/nrkno/tv-automation-state-timeline-resolver/issues"
	},
	"homepage": "https://github.com/nrkno/tv-automation-state-timeline-resolver#readme",
	"contributors": [
		{
			"name": "Johan Nyman",
			"email": "johan@superfly.tv",
			"url": "http://superfly.tv"
		},
		{
			"name": "Balte de Wit",
			"email": "balte@superfly.tv",
			"url": "http://superfly.tv"
		},
		{
			"name": "Jesper Stærkær",
			"email": "jesper@superfly.tv",
			"url": "http://superfly.tv"
		},
		{
			"name": "Jan Starzak",
			"email": "jan@superfly.tv",
			"url": "http://superfly.tv"
		},
		{
			"name": "Stephan Nordnes Eriksen",
			"email": "Stephanruler@gmail.com"
		},
		{
			"name": "Julian Waller",
			"email": "julian@superfly.tv",
			"url": "http://superfly.tv"
		}
	],
	"scripts": {
		"info": "npm-scripts-info",
		"test": "yarn lint && yarn unit",
		"unit": "jest",
		"build": "rimraf dist && yarn build:main",
		"build:main": "tsc -p tsconfig.build.json",
		"cov": "jest --coverage && yarn cov-open",
		"cov-open": "open-cli coverage/lcov-report/index.html",
		"send-coverage": "codecov -p ../..",
		"validate:dependencies": "yarn audit --groups dependencies && yarn license-validate",
		"validate:dev-dependencies": "yarn audit --groups devDependencies",
		"lint": "eslint . --ext .ts --ext .js --ext .tsx --ext .jsx --ignore-pattern dist",
		"lint-fix": "yarn lint --fix",
		"license-validate": "yarn sofie-licensecheck",
		"precommit": "lint-staged"
	},
	"scripts-info": {
		"info": "Display information about the scripts",
		"build": "(Trash and re)build the library",
		"build:main": "Builds main build command without trash.",
		"lint": "Lint all typescript source files",
		"validate:dependencies": "Scan dependencies for vulnerabilities and check licenses",
		"validate:dev-dependencies": "Scan development dependencies for vulnerabilities",
		"license-validate": "Validate licenses for dependencies."
	},
	"engines": {
		"node": ">=12.18"
	},
	"files": [
		"/dist",
		"/CHANGELOG.md",
		"/README.md",
		"/LICENSE"
	],
	"keywords": [
		"mos",
		"broadcast",
		"socket",
		"typescript",
		"javascript",
		"open",
		"source",
		"automation",
		"ncs",
		"nrcs",
		"rundown",
		"production"
	],
	"dependencies": {
		"tslib": "^2.1.0"
	},
	"publishConfig": {
		"access": "public"
<<<<<<< HEAD
	},
	"lint-staged": {
		"*.{css,json,md,scss}": [
			"prettier --write"
		],
		"*.{ts,tsx,js,jsx}": [
			"yarn lint-fix"
		]
=======
>>>>>>> 8833d22c
	}
}<|MERGE_RESOLUTION|>--- conflicted
+++ resolved
@@ -1,10 +1,6 @@
 {
 	"name": "timeline-state-resolver-types",
-<<<<<<< HEAD
-	"version": "6.0.1-release36",
-=======
-	"version": "6.0.3",
->>>>>>> 8833d22c
+	"version": "6.1.0-release36",
 	"description": "Have timeline, control stuff",
 	"main": "dist/index.js",
 	"typings": "dist/index.d.ts",
@@ -101,7 +97,6 @@
 	},
 	"publishConfig": {
 		"access": "public"
-<<<<<<< HEAD
 	},
 	"lint-staged": {
 		"*.{css,json,md,scss}": [
@@ -110,7 +105,5 @@
 		"*.{ts,tsx,js,jsx}": [
 			"yarn lint-fix"
 		]
-=======
->>>>>>> 8833d22c
 	}
 }