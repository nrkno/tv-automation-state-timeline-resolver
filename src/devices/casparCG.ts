import * as _ from 'underscore'
import {
	DeviceWithState,
	CommandWithContext,
	DeviceStatus,
	StatusCode,
	literal,
	IDevice
} from './device'
import {
	CasparCG,
	Command as CommandNS,
	AMCPUtil,
	AMCP,
	CasparCGSocketStatusEvent
} from 'casparcg-connection'
import {
	DeviceType,
	TimelineContentTypeCasparCg,
	MappingCasparCG,
	CasparCGOptions,
	TimelineObjCCGMedia,
	TimelineObjCCGHTMLPage,
	TimelineObjCCGRoute,
	TimelineObjCCGInput,
	TimelineObjCCGRecord,
	TimelineObjCCGTemplate,
	TimelineObjCCGProducerContentBase,
	ResolvedTimelineObjectInstanceExtended,
	TimelineObjCCGIP,
	DeviceOptionsCasparCG
} from '../types/src'

import {
	TimelineState, ResolvedTimelineObjectInstance
} from 'superfly-timeline'
import {
	CasparCG as StateNS,
	CasparCGState,
	IAMCPCommandVOWithContext
} from 'casparcg-state'
import { DoOnTime, SendMode } from '../doOnTime'
import * as request from 'request'

const MAX_TIMESYNC_TRIES = 5
const MAX_TIMESYNC_DURATION = 40
const MEDIA_RETRY_INTERVAL = 10 * 1000 // default time in ms between checking whether a file needs to be retried loading

export interface DeviceOptionsCasparCGInternal extends DeviceOptionsCasparCG {
	options: (
		DeviceOptionsCasparCG['options'] &
		{ commandReceiver?: CommandReceiver }
	)
}
export type CommandReceiver = (time: number, cmd: CommandNS.IAMCPCommand, context: string, timelineObjId: string) => Promise<any>
/**
 * This class is used to interface with CasparCG installations. It creates
 * device states from timeline states and then diffs these states to generate
 * commands. It depends on the DoOnTime class to execute the commands timely or,
 * optionally, uses the CasparCG command scheduling features.
 */
export class CasparCGDevice extends DeviceWithState<TimelineState> implements IDevice {

	private _ccg: CasparCG
	private _ccgState: CasparCGState
	private _queue: { [token: string]: {time: number, command: CommandNS.IAMCPCommand} } = {}
	private _commandReceiver: CommandReceiver
	private _timeToTimecodeMap: {time: number, timecode: number} = { time: 0, timecode: 0 }
	private _timeBase: {[channel: string]: number} | number = {}
	private _useScheduling?: boolean
	private _doOnTime: DoOnTime
	private initOptions?: CasparCGOptions
	private _connected: boolean = false
	private _retryTimeout: NodeJS.Timeout
	private _retryTime: number = MEDIA_RETRY_INTERVAL

	constructor (deviceId: string, deviceOptions: DeviceOptionsCasparCGInternal, options) {
		super(deviceId, deviceOptions, options)

		if (deviceOptions.options) {
			if (deviceOptions.options.commandReceiver) this._commandReceiver = deviceOptions.options.commandReceiver
			else this._commandReceiver = this._defaultCommandReceiver
			if (deviceOptions.options.timeBase) this._timeBase = deviceOptions.options.timeBase
		}

		this._ccgState = new CasparCGState({
			externalLog: (...args) => {
				this.emit('debug', ...args)
			}
		})
		this._doOnTime = new DoOnTime(() => {
			return this.getCurrentTime()
		}, SendMode.BURST, this._deviceOptions)
		this.handleDoOnTime(this._doOnTime, 'CasparCG')
	}

	/**
	 * Initiates the connection with CasparCG through the ccg-connection lib and
	 * initializes CasparCG State library.
	 */
	async init (initOptions: CasparCGOptions): Promise<boolean> {
		this.initOptions = initOptions
		this._useScheduling = initOptions.useScheduling
		this._ccg = new CasparCG({
			host: initOptions.host,
			port: initOptions.port,
			autoConnect: true,
			virginServerCheck: true,
			onConnectionChanged: (connected: boolean) => {
				this._connected = connected
				this._connectionChanged()
			}
		})

		this._ccg.on(CasparCGSocketStatusEvent.CONNECTED, (event: CasparCGSocketStatusEvent) => {
			this.makeReady(false) // always make sure timecode is correct, setting it can never do bad
			.catch((e) => this.emit('error', 'casparCG.makeReady', e))
			if (event.valueOf().virginServer === true) {
				// a "virgin server" was just restarted (so it is cleared & black).
				// Otherwise it was probably just a loss of connection

				this._ccgState.softClearState()
				this.clearStates()
				this.emit('resetResolver')
			}
		})

		let command = await this._ccg.info()
		this._ccgState.initStateFromChannelInfo(_.map(command.response.data, (obj: any) => {
			return {
				channelNo: obj.channel,
				videoMode: obj.format.toUpperCase(),
				fps: obj.frameRate
			}
		}) as StateNS.ChannelInfo[], this.getCurrentTime())

		if (initOptions.retryInterval !== false) {
			if (typeof initOptions.retryInterval === 'number') this._retryTime = initOptions.retryInterval || MEDIA_RETRY_INTERVAL
			this._retryTimeout = setTimeout(() => this._assertIntendedState(), this._retryTime)
		}

		return true
	}

	/**
	 * Terminates the device safely such that things can be garbage collected.
	 */
	terminate (): Promise<boolean> {
		this._doOnTime.dispose()
		clearTimeout(this._retryTimeout)
		return new Promise((resolve) => {
			this._ccg.disconnect()
			this._ccg.onDisconnected = () => {
				resolve()
			}
		})
	}
	/** Called by the Conductor a bit before a .handleState is called */
	prepareForHandleState (newStateTime: number) {
		// Clear any queued commands later than this time:
		if (this._useScheduling) {
			// Can't do it
			// this._clearScheduledFutureCommands(newStateTime, commandsToAchieveState)
		} else {
			this._doOnTime.clearQueueNowAndAfter(newStateTime)
			this.cleanUpStates(0, newStateTime)
		}
	}
	/**
	 * Generates an array of CasparCG commands by comparing the newState against the oldState, or the current device state.
	 */
	handleState (newState: TimelineState) {
		// check if initialized:
		if (!this._ccgState.isInitialised) {
			this.emit('warning', 'CasparCG State not initialized yet')
			return
		}

		let previousStateTime = Math.max(this.getCurrentTime(), newState.time)

		let oldState: TimelineState = (this.getStateBefore(previousStateTime) || ({ state: { time: 0, layers: {}, nextEvents: [] } })).state

		let newCasparState = this.convertStateToCaspar(newState)
		let oldCasparState = this.convertStateToCaspar(oldState)

		let commandsToAchieveState = this._diffStates(oldCasparState, newCasparState, newState.time)

		// clear any queued commands later than this time:
		if (this._useScheduling) {
			this._clearScheduledFutureCommands(newState.time, commandsToAchieveState)
		} else {
			this._doOnTime.clearQueueNowAndAfter(previousStateTime)
		}
		// add the new commands to the queue:
		this._addToQueue(commandsToAchieveState, newState.time)

		// store the new state, for later use:
		this.setState(newState, newState.time)
	}

	/**
	 * Clear any scheduled commands after this time
	 * @param clearAfterTime
	 */
	clearFuture (clearAfterTime: number) {
		if (this._useScheduling) {
			for (let token in this._queue) {
				if (this._queue[token].time > clearAfterTime) {
					this._doCommand(
						new AMCP.ScheduleRemoveCommand(token),
						`clearFuture (${clearAfterTime})`,
						''
					).catch(e => this.emit('error', 'CasparCG.ScheduleRemoveCommand', e))
				}
			}
		} else {
			this._doOnTime.clearQueueAfter(clearAfterTime)
		}
	}
	get canConnect (): boolean {
		return true
	}
	get connected (): boolean {
		// Returns connection status
		return this._ccg ? this._ccg.connected : false
	}

	get deviceType () {
		return DeviceType.CASPARCG
	}
	get deviceName (): string {
		if (this._ccg) {
		  return 'CasparCG ' + this.deviceId + ' ' + this._ccg.host + ':' + this._ccg.port
		} else {
			return 'Uninitialized CasparCG ' + this.deviceId
		}
	}

	get queue () {
		if (this._queue) {
			return _.map(this._queue, (val, index) => [ val, index ])
		} else {
			return []
		}
	}

	private convertObjectToCasparState (layer: ResolvedTimelineObjectInstance, mapping: MappingCasparCG, isForeground: boolean): StateNS.ILayerBase {
		let startTime = layer.instance.originalStart || layer.instance.start
		if (startTime === 0) startTime = 1 // @todo: startTime === 0 will make ccg-state seek to the current time

		let stateLayer: StateNS.ILayerBase | null = null
		if (
			layer.content.type === TimelineContentTypeCasparCg.MEDIA
		) {
			const mediaObj = layer as any as TimelineObjCCGMedia

			const holdOnFirstFrame = !isForeground || mediaObj.isLookahead
			const loopingPlayTime = mediaObj.content.loop && !mediaObj.content.seek && !mediaObj.content.inPoint && !mediaObj.content.length

			stateLayer = literal<StateNS.IMediaLayer>({
				id: 			layer.id,
				layerNo:		mapping.layer,
				content:		StateNS.LayerContentType.MEDIA,
				media:			mediaObj.content.file,
				playTime:		(
					!holdOnFirstFrame && (mediaObj.content.noStarttime || loopingPlayTime) ?
					null :
					startTime
				),

				pauseTime:		holdOnFirstFrame ? startTime : (mediaObj.content.pauseTime || null),
				playing:		!mediaObj.isLookahead && (mediaObj.content.playing !== undefined ? mediaObj.content.playing : isForeground),

				looping:		mediaObj.content.loop,
				seek:			mediaObj.content.seek,
				inPoint:		mediaObj.content.inPoint,
				length:			mediaObj.content.length,

				channelLayout:	mediaObj.content.channelLayout,
				clearOn404: 	true
			})
		} else if (layer.content.type === TimelineContentTypeCasparCg.IP) {

			const ipObj = layer as any as TimelineObjCCGIP

			stateLayer = literal<StateNS.IMediaLayer>({
				id: 			layer.id,
				layerNo:		mapping.layer,
				content:		StateNS.LayerContentType.MEDIA,
				media:			ipObj.content.uri,
				channelLayout:	ipObj.content.channelLayout,
				playTime:		null, // ip inputs can't be seeked // layer.resolved.startTime || null,
				playing:		true,
				seek:			0 // ip inputs can't be seeked
			})
		} else if (layer.content.type === TimelineContentTypeCasparCg.INPUT) {
			const inputObj = layer as any as TimelineObjCCGInput

			stateLayer = literal<StateNS.IInputLayer>({
				id: 			layer.id,
				layerNo:		mapping.layer,
				content:		StateNS.LayerContentType.INPUT,
				media:			'decklink',
				input: {
					device:			inputObj.content.device,
					channelLayout:	inputObj.content.channelLayout
				},
				playing:		true,
				playTime:		null
			})
		} else if (layer.content.type === TimelineContentTypeCasparCg.TEMPLATE) {
			const recordObj = layer as any as TimelineObjCCGTemplate

			stateLayer = literal<StateNS.ITemplateLayer>({
				id: 			layer.id,
				layerNo:		mapping.layer,
				content:		StateNS.LayerContentType.TEMPLATE,
				media:			recordObj.content.name,

				playTime:		startTime || null,
				playing:		true,

				templateType:	recordObj.content.templateType || 'html',
				templateData:	recordObj.content.data,
				cgStop:			recordObj.content.useStopCommand
			})
		} else if (layer.content.type === TimelineContentTypeCasparCg.HTMLPAGE) {
			const htmlObj = layer as any as TimelineObjCCGHTMLPage

			stateLayer = literal<StateNS.IHtmlPageLayer>({
				id: 			layer.id,
				layerNo:	mapping.layer,
				content:	StateNS.LayerContentType.HTMLPAGE,
				media:		htmlObj.content.url,

				playTime:	startTime || null,
				playing:	true
			})
		} else if (layer.content.type === TimelineContentTypeCasparCg.ROUTE) {
			const routeObj = layer as any as TimelineObjCCGRoute

			if (routeObj.content.mappedLayer) {
				let routeMapping = this.getMapping()[routeObj.content.mappedLayer] as MappingCasparCG
				if (routeMapping) {
					routeObj.content.channel	= routeMapping.channel
					routeObj.content.layer		= routeMapping.layer
				}
			}
			stateLayer = literal<StateNS.IRouteLayer>({
				id: 			layer.id,
				layerNo:		mapping.layer,
				content:		StateNS.LayerContentType.ROUTE,
				media:			'route',
				route: {
					channel:			routeObj.content.channel || 0,
					layer:				routeObj.content.layer,
					channelLayout:		routeObj.content.channelLayout
				},
				mode:			routeObj.content.mode || undefined,
				playing:		true,
				playTime:		null // layer.resolved.startTime || null
			})
		} else if (layer.content.type === TimelineContentTypeCasparCg.RECORD) {
			const recordObj = layer as any as TimelineObjCCGRecord

			if (startTime) {
				stateLayer = literal<StateNS.IRecordLayer>({
					id: 				layer.id,
					layerNo:			mapping.layer,
					content:			StateNS.LayerContentType.RECORD,
					media:				recordObj.content.file,
					encoderOptions:		recordObj.content.encoderOptions,
					playing:			true,
					playTime:			startTime || 0
				})
			}
		}

		// if no appropriate layer could be created, make it an empty layer
		if (!stateLayer) {
			let l: StateNS.IEmptyLayer = {
				id: layer.id,
				layerNo: mapping.layer,
				content: StateNS.LayerContentType.NOTHING,
				playing: false,
				pauseTime: 0
			}
			stateLayer = l
		} // now it holds that stateLayer is truthy

		const baseContent = layer.content as TimelineObjCCGProducerContentBase
		if (baseContent.transitions) { // add transitions to the layer obj
			switch (baseContent.type) {
				case TimelineContentTypeCasparCg.MEDIA:
				case TimelineContentTypeCasparCg.IP:
				case TimelineContentTypeCasparCg.TEMPLATE:
				case TimelineContentTypeCasparCg.INPUT:
				case TimelineContentTypeCasparCg.ROUTE:
					// create transition object
					let media = stateLayer.media
					let transitions = {} as any
					if (baseContent.transitions.inTransition) {
						transitions.inTransition = new StateNS.Transition(baseContent.transitions.inTransition)
					}
					if (baseContent.transitions.outTransition) {
						transitions.outTransition = new StateNS.Transition(baseContent.transitions.outTransition)
					}
					stateLayer.media = new StateNS.TransitionObject(media, {
						inTransition: transitions.inTransition,
						outTransition: transitions.outTransition
					})
					break
				default :
					// create transition using mixer
					break
			}
		}
		if (layer.content.mixer) { // add mixer properties
			// just pass through values here:
			let mixer: StateNS.Mixer = {}
			_.each(layer.content.mixer, (value, property) => {
				mixer[property] = value
			})
			stateLayer.mixer = mixer
		}

		stateLayer.layerNo = mapping.layer
		return stateLayer
	}

	/**
	 * Takes a timeline state and returns a CasparCG State that will work with the state lib.
	 * @param timelineState The timeline state to generate from.
	 */
	convertStateToCaspar (timelineState: TimelineState): StateNS.State {

		const caspar = new StateNS.State()

		_.each(this.getMapping(), (foundMapping, layerName) => {
			if (
				foundMapping &&
				foundMapping.device === DeviceType.CASPARCG &&
				_.has(foundMapping,'channel') &&
				_.has(foundMapping,'layer')
				) {

				let foregroundObj = timelineState.layers[layerName] as ResolvedTimelineObjectInstance | undefined
				let backgroundObj = _.last(_.filter(timelineState.layers, obj => {
					// Takes the last one, to be consistent with previous behaviour
					const objExt = obj as ResolvedTimelineObjectInstanceExtended
					return !!objExt.isLookahead && objExt.lookaheadForLayer === layerName
				}))

				// If lookahead is on the same layer, then ensure objects are treated as such
				if (foregroundObj && (foregroundObj as ResolvedTimelineObjectInstanceExtended).isLookahead) {
					backgroundObj = foregroundObj
					foregroundObj = undefined
				}

				const mapping = foundMapping as MappingCasparCG
				mapping.channel = mapping.channel || 0
				mapping.layer = mapping.layer || 0

				// create a channel in state if necessary, or reuse existing channel
				const channel = caspar.channels[mapping.channel] ? caspar.channels[mapping.channel] : new StateNS.Channel()
				channel.channelNo = Number(mapping.channel) || 1
				// @todo: check if we need to get fps.
				channel.fps = 1 / 25 // 25 / 1000 // 25 fps over 1000ms
				caspar.channels[channel.channelNo] = channel

				// create layer of appropriate type
<<<<<<< HEAD
				const foregroundStateLayer = foregroundObj ? this.convertObjectToCasparState(foregroundObj, mapping, true) : undefined
				const backgroundStateLayer = backgroundObj ? this.convertObjectToCasparState(backgroundObj, mapping, false) : undefined

				if (foregroundStateLayer) {
					channel.layers[mapping.layer] = {
						...foregroundStateLayer,
						nextUp: backgroundStateLayer ? literal<StateNS.NextUp>({
							...backgroundStateLayer as StateNS.NextUp,
							auto: false
						}) : undefined
=======
				let stateLayer: StateNS.ILayerBase | null = null
				if (
					layer.content.type === TimelineContentTypeCasparCg.MEDIA
				) {
					const mediaObj = layer as any as TimelineObjCCGMedia

					stateLayer = literal<StateNS.IMediaLayer>({
						id: 			layer.id,
						layerNo:		mapping.layer,
						content:		StateNS.LayerContentType.MEDIA,
						media:			mediaObj.content.file,
						playTime:		(
							mediaObj.content.noStarttime ||
							(
								mediaObj.content.loop &&
								!mediaObj.content.seek &&
								!mediaObj.content.inPoint &&
								!mediaObj.content.length
							)
							?
							null :
							startTime
						) || null,

						pauseTime:		mediaObj.content.pauseTime || null,
						playing:		mediaObj.content.playing !== undefined ? mediaObj.content.playing : true,

						looping:		mediaObj.content.loop,
						seek:			mediaObj.content.seek,
						inPoint:		mediaObj.content.inPoint,
						length:			mediaObj.content.length,

						channelLayout:	mediaObj.content.channelLayout
					})
				} else if (layer.content.type === TimelineContentTypeCasparCg.IP) {

					const ipObj = layer as any as TimelineObjCCGIP

					stateLayer = literal<StateNS.IMediaLayer>({
						id: 			layer.id,
						layerNo:		mapping.layer,
						content:		StateNS.LayerContentType.MEDIA,
						media:			ipObj.content.uri,
						channelLayout:	ipObj.content.channelLayout,
						playTime:		null, // ip inputs can't be seeked // layer.resolved.startTime || null,
						playing:		true,
						seek:			0 // ip inputs can't be seeked
					})
				} else if (layer.content.type === TimelineContentTypeCasparCg.INPUT) {
					const inputObj = layer as any as TimelineObjCCGInput

					stateLayer = literal<StateNS.IInputLayer>({
						id: 			layer.id,
						layerNo:		mapping.layer,
						content:		StateNS.LayerContentType.INPUT,
						media:			'decklink',
						input: {
							device:			inputObj.content.device,
							channelLayout:	inputObj.content.channelLayout,
							format:			inputObj.content.deviceFormat
						},
						filter: 		inputObj.content.filter,
						playing:		true,
						playTime:		null
					})
				} else if (layer.content.type === TimelineContentTypeCasparCg.TEMPLATE) {
					const recordObj = layer as any as TimelineObjCCGTemplate

					stateLayer = literal<StateNS.ITemplateLayer>({
						id: 			layer.id,
						layerNo:		mapping.layer,
						content:		StateNS.LayerContentType.TEMPLATE,
						media:			recordObj.content.name,

						playTime:		startTime || null,
						playing:		true,

						templateType:	recordObj.content.templateType || 'html',
						templateData:	recordObj.content.data,
						cgStop:			recordObj.content.useStopCommand
					})
				} else if (layer.content.type === TimelineContentTypeCasparCg.HTMLPAGE) {
					const htmlObj = layer as any as TimelineObjCCGHTMLPage

					stateLayer = literal<StateNS.IHtmlPageLayer>({
						id: 			layer.id,
						layerNo:	mapping.layer,
						content:	StateNS.LayerContentType.HTMLPAGE,
						media:		htmlObj.content.url,

						playTime:	startTime || null,
						playing:	true
					})
				} else if (layer.content.type === TimelineContentTypeCasparCg.ROUTE) {
					const routeObj = layer as any as TimelineObjCCGRoute

					if (routeObj.content.mappedLayer) {
						let routeMapping = this.getMapping()[routeObj.content.mappedLayer] as MappingCasparCG
						if (routeMapping) {
							routeObj.content.channel	= routeMapping.channel
							routeObj.content.layer		= routeMapping.layer
						}
>>>>>>> 17c79ee2
					}
				} else if (backgroundStateLayer) {
					if (mapping.previewWhenNotOnAir) {
						channel.layers[mapping.layer] = {
							...backgroundStateLayer,
							playing: false
						}
					} else {
						channel.layers[mapping.layer] = literal<StateNS.IEmptyLayer>({
							id: `${backgroundStateLayer.id}_empty_base`,
							layerNo: mapping.layer,
							content: StateNS.LayerContentType.NOTHING,
							playing: false,
							pauseTime: 0,
							nextUp: literal<StateNS.NextUp>({
								...backgroundStateLayer as StateNS.NextUp,
								auto: false
							})
						})
					}
				}
			}
		})

		return caspar
	}

	/**
	 * Prepares the physical device for playout. If amcp scheduling is used this
	 * tries to sync the timecode. If {@code okToDestroyStuff === true} this clears
	 * all channels and resets our states.
	 * @param okToDestroyStuff Whether it is OK to restart the device
	 */
	async makeReady (okToDestroyStuff?: boolean): Promise<void> {
		// Sync Caspar Time to our time:
		let command = await this._ccg.info()
		let channels: any[] = command.response.data
		const attemptSync = async (channelNo, tries): Promise<void> => {
			let startTime = this.getCurrentTime()
			await this._commandReceiver(
				startTime,
				new AMCP.TimeCommand({
					channel: channelNo,
					timecode: this.convertTimeToTimecode(startTime, channelNo)
				}),
				'makeReady',
				''
			)

			let duration = this.getCurrentTime() - startTime
			if (duration > MAX_TIMESYNC_DURATION) { // @todo: acceptable time is dependent on fps
				if (tries > MAX_TIMESYNC_TRIES) {
					this.emit('error', 'CasparCG', new Error(`CasparCG Time command took too long (${MAX_TIMESYNC_TRIES} tries took longer than ${MAX_TIMESYNC_DURATION}ms), channel will be slightly out of sync!`))
					return Promise.resolve()
				}
				await new Promise(resolve => { setTimeout(() => resolve(), MAX_TIMESYNC_DURATION) })
				await attemptSync(channelNo, tries + 1)
			}

		}

		if (this._useScheduling) {
			for (let i in channels) {
				let channel = channels[i]
				let channelNo = channel.channel
				await attemptSync(channelNo, 1)
			}
		}
		// Clear all channels (?)
		if (okToDestroyStuff) {
			await Promise.all(
				_.map(channels, async (channel: any) => {
					await this._commandReceiver(
						this.getCurrentTime(),
						new AMCP.ClearCommand({
							channel: channel.channel
						}),
						'makeReady and destroystuff',
						''
					)
				})
			)
		}
		// reset our own state(s):
		if (okToDestroyStuff) {
			this.clearStates()
		}
		// a resolveTimeline will be triggered later
	}

	/**
	 * Attemps to restart casparcg over the HTTP API provided by CasparCG launcher.
	 */
	restartCasparCG (): Promise<any> {
		return new Promise((resolve, reject) => {

			if (!this.initOptions) throw new Error('CasparCGDevice._connectionOptions is not set!')
			if (!this.initOptions.launcherHost) throw new Error('CasparCGDevice: config.launcherHost is not set!')
			if (!this.initOptions.launcherPort) throw new Error('CasparCGDevice: config.launcherPort is not set!')

			let url = `http://${this.initOptions.launcherHost}:${this.initOptions.launcherPort}/processes/casparcg/restart`
			request.post(
				url,
				{}, // json: cmd.params
				(error, response) => {
					if (error) {
						reject(error)
					} else if (response.statusCode === 200) {
						resolve()
					} else {
						reject('Bad reply: [' + response.statusCode + '] ' + response.body)
					}
				}
			)
		})
	}
	getStatus (): DeviceStatus {
		let statusCode = StatusCode.GOOD
		let messages: Array<string> = []

		if (statusCode === StatusCode.GOOD) {
			if (!this._connected) {
				statusCode = StatusCode.BAD
				messages.push(`CasparCG disconnected`)
			}
		}

		if (!this._ccgState.isInitialised) {
			statusCode = StatusCode.BAD
			messages.push(`CasparCG device connection not initialized (restart required)`)
		}

		return {
			statusCode: statusCode,
			messages: messages
		}
	}
	/**
	 * Compares the new timeline-state with the old one, and generates commands to account for the difference
	 */
	private _diffStates (oldState, newState, time: number): Array<IAMCPCommandVOWithContext> {
		// @todo: this is a tmp fix for the command order. should be removed when ccg-state has been refactored.
		return this._ccgState.diffStatesOrderedCommands(oldState, newState, time)
	}
	private _doCommand (command: CommandNS.IAMCPCommand, context: string, timlineObjId: string): Promise<void> {
		let time = this.getCurrentTime()
		return this._commandReceiver(time, command, context, timlineObjId)
	}
	/**
	 * Clear future commands after {@code time} if they are not in {@code commandsToSendNow}.
	 */
	private _clearScheduledFutureCommands (time: number, commandsToSendNow: Array<IAMCPCommandVOWithContext>) {
		// clear any queued commands later than this time:
		let now = this.getCurrentTime()

		_.each(this._queue, (q, token: string) => {
			if (q.time < now) {
				// the command has expired / been executed
				delete this._queue[token]
			} else if (q.time >= time) {
				// The command is in the future

				// check if that command is about to be scheduled here as well:
				let matchingCommand: CommandNS.IAMCPCommand | undefined
				let matchingCommandI: number = -1
				if (q.time === time) {

					_.each(commandsToSendNow, (cmd: CommandNS.IAMCPCommandVO, i) => {
						let command: CommandNS.IAMCPCommand = AMCPUtil.deSerialize(cmd, 'id')

						if (
							command.name 	=== q.command.name &&
							command.channel	=== q.command.channel &&
							command.layer	=== q.command.layer &&
							_.isEqual(command.payload, q.command.payload)
						) {
							matchingCommand = command
							matchingCommandI = i
						}
					})
				}

				if (matchingCommand) {
					// We're about to send a command that's already scheduled in CasparCG
					// just ignore it then..

					// remove the commands from commands to send
					commandsToSendNow.splice(matchingCommandI, 1)
				} else {
					this._doCommand(
						new AMCP.ScheduleRemoveCommand(token),
						`_clearScheduledFutureCommands (${time})`,
						''
					).catch(e => this.emit('error', 'CasparCG.ScheduleRemoveCommand', e))
					delete this._queue[token]
				}

			}
		})

	}
	/**
	 * Use either AMCP Command Scheduling or the doOnTime to execute commands at
	 * {@code time}.
	 * @param commandsToAchieveState Commands to be added to queue
	 * @param time Point in time to send commands at
	 */
	private _addToQueue (commandsToAchieveState: Array<IAMCPCommandVOWithContext>, time: number) {
		let i = 0
		let now = this.getCurrentTime()

		_.each(commandsToAchieveState, (cmd: IAMCPCommandVOWithContext) => {

			let command = AMCPUtil.deSerialize(cmd, 'id')

			if (this._useScheduling) {
				if (time <= now) {
					this._doCommand(command, cmd.context.context, cmd.context.layerId)
					.catch(e => this.emit('error', 'CasparCG._doCommand', e))
				} else {
					const token = `${time.toString(36).substr(-8)}_${('000' + i++).substr(-4)}`
					let scheduleCommand = new AMCP.ScheduleSetCommand({
						token,
						timecode: this.convertTimeToTimecode(time, command.channel),
						command
					})
					this._doCommand(scheduleCommand, cmd.context.context, cmd.context.layerId)
					.catch(e => this.emit('error', 'CasparCG._doCommand', e))
					this._queue[token] = {
						time: time,
						command: command
					}
				}
			} else {
				this._doOnTime.queue(time, undefined, (c: {command: CommandNS.IAMCPCommand, cmd: IAMCPCommandVOWithContext}) => {
					return this._doCommand(c.command, c.cmd.context.context, c.cmd.context.layerId)
				}, { command: command, cmd: cmd })
			}
		})

	}
	/**
	 * Sends a command over a casparcg-connection instance
	 * @param time deprecated
	 * @param cmd Command to execute
	 */
	private _defaultCommandReceiver (time: number, cmd: CommandNS.IAMCPCommand, context: string, timelineObjId: string): Promise<any> {
		// do no retry while we are sending commands, instead always retry closely after:
		if (!context.match(/\[RETRY\]/i)) {
			clearTimeout(this._retryTimeout)
			if (!this.initOptions || this.initOptions.retryInterval !== false) this._retryTimeout = setTimeout(() => this._assertIntendedState(), this._retryTime)
		}

		let cwc: CommandWithContext = {
			context: context,
			timelineObjId: timelineObjId,
			command: JSON.stringify(cmd)
		}
		this.emit('debug', cwc)

		return this._ccg.do(cmd)
		.then((resCommand) => {
			if (this._queue[resCommand.token]) {
				delete this._queue[resCommand.token]
			}
			// If the command was performed successfully, copy the state from the current state into the tracked caspar-state:
			// This is later used in _assertIntendedState
			if (
				(
					resCommand.name === 'LoadbgCommand' ||
					resCommand.name === 'PlayCommand' ||
					resCommand.name === 'LoadCommand' ||
					resCommand.name === 'ClearCommand' ||
					resCommand.name === 'StopCommand' ||
					resCommand.name === 'ResumeCommand'
				) &&
				resCommand.channel &&
				resCommand.layer
			) {
				const currentState = this.getState(time)
				if (currentState) {
					const currentCasparState = this.convertStateToCaspar(currentState.state)
	
					const trackedState = this._ccgState.getState()

					const channel = currentCasparState.channels[resCommand.channel]

					if (!trackedState.channels[resCommand.channel]) {
						trackedState.channels[resCommand.channel] = {
							channelNo: channel.channelNo,
							fps: channel.fps || 0,
							videoMode: channel.videoMode || null,
							layers: {}
						}
					}
					// Copy the tracked from current state:
					trackedState.channels[resCommand.channel].layers[resCommand.layer] = currentCasparState.channels[resCommand.channel].layers[resCommand.layer]
					this._ccgState.setState(trackedState)
				}
			}
		}).catch((error) => {
			let errorString = ''
			if (error && error.response && error.response.code === 404) {
				errorString = `404: File not found`
			}

			if (!errorString) {
				errorString = (
					error && error.response && error.response.raw ?
					error.response.raw
					: error.toString()
				)
			}

			if (cmd.name) {
				errorString += ` ${cmd.name} `
			}
			if (cmd['_objectParams'] && !_.isEmpty(cmd['_objectParams'])) {
				errorString += ', params: ' + JSON.stringify(cmd['_objectParams'])
			} else if (cmd.payload && !_.isEmpty(cmd.payload)) {
				errorString += ', payload: ' + JSON.stringify(cmd.payload)
			}
			console.log('commandError', errorString)
			this.emit('commandError', new Error(errorString), cwc)
			if (cmd.name === 'ScheduleSetCommand') {
				// delete this._queue[cmd.getParam('command').token]
				delete this._queue[cmd.token]
			}
		})
	}

	/**
	 * This function takes the current timeline-state, and diffs it with the known
	 * CasparCG state. If any media has failed to load, it will create a diff with
	 * the intended (timeline) state and that command will be executed.
	 */
	private _assertIntendedState () {
		this._retryTimeout = setTimeout(() => this._assertIntendedState(), this._retryTime)

		const tlState = this.getState(this.getCurrentTime())

		if (!tlState) return // no state implies any state is correct

		const ccgState = this.convertStateToCaspar(tlState.state)

		const diff = this._ccgState.getDiff(ccgState, this.getCurrentTime())

		const cmd: Array<IAMCPCommandVOWithContext> = []
		for (const layer of diff) {
			// filter out media commands
			for (let i = 0; i < layer.cmds.length; i++) {
				if (
					layer.cmds[i]._commandName === 'LoadbgCommand'
					||
					(layer.cmds[i]._commandName === 'PlayCommand' && layer.cmds[i]._objectParams.clip)
					||
					layer.cmds[i]._commandName === 'LoadCommand'
					||
					layer.cmds[i]._commandName === 'ResumeCommand'
				) {
					layer.cmds[i].context.context += ' [RETRY]'
					cmd.push(layer.cmds[i])
				}
			}
		}

		if (cmd.length > 0) {
			this._addToQueue(cmd, this.getCurrentTime())
		}
	}

	/**
	 * Converts ms to timecode.
	 * @param time Time to convert
	 * @param channel Channel to use for timebase
	 */
	private convertTimeToTimecode (time: number, channel: number): string {
		let relTime = time - this._timeToTimecodeMap.time
		let timecodeTime = this._timeToTimecodeMap.timecode + relTime

		let timeBase = (
			typeof this._timeBase === 'object' ?
			this._timeBase[channel + ''] :
			this._timeBase
		) || 25

		let timecode = [
			('0' + (Math.floor(timecodeTime / 3.6e6) % 24)).substr(-2),
			('0' + (Math.floor(timecodeTime / 6e4) % 60)).substr(-2),
			('0' + (Math.floor(timecodeTime / 1e3) % 60)).substr(-2),
			('0' + (Math.floor(timecodeTime / (1000 / timeBase)) % timeBase)).substr(-(timeBase + '').length)
		]

		return timecode.join(':')
	}
	private _connectionChanged () {
		this.emit('connectionChanged', this.getStatus())
	}
}<|MERGE_RESOLUTION|>--- conflicted
+++ resolved
@@ -303,8 +303,10 @@
 				media:			'decklink',
 				input: {
 					device:			inputObj.content.device,
-					channelLayout:	inputObj.content.channelLayout
+					channelLayout:	inputObj.content.channelLayout,
+					format:			inputObj.content.deviceFormat
 				},
+				filter: 		inputObj.content.filter,
 				playing:		true,
 				playTime:		null
 			})
@@ -469,7 +471,6 @@
 				caspar.channels[channel.channelNo] = channel
 
 				// create layer of appropriate type
-<<<<<<< HEAD
 				const foregroundStateLayer = foregroundObj ? this.convertObjectToCasparState(foregroundObj, mapping, true) : undefined
 				const backgroundStateLayer = backgroundObj ? this.convertObjectToCasparState(backgroundObj, mapping, false) : undefined
 
@@ -480,110 +481,6 @@
 							...backgroundStateLayer as StateNS.NextUp,
 							auto: false
 						}) : undefined
-=======
-				let stateLayer: StateNS.ILayerBase | null = null
-				if (
-					layer.content.type === TimelineContentTypeCasparCg.MEDIA
-				) {
-					const mediaObj = layer as any as TimelineObjCCGMedia
-
-					stateLayer = literal<StateNS.IMediaLayer>({
-						id: 			layer.id,
-						layerNo:		mapping.layer,
-						content:		StateNS.LayerContentType.MEDIA,
-						media:			mediaObj.content.file,
-						playTime:		(
-							mediaObj.content.noStarttime ||
-							(
-								mediaObj.content.loop &&
-								!mediaObj.content.seek &&
-								!mediaObj.content.inPoint &&
-								!mediaObj.content.length
-							)
-							?
-							null :
-							startTime
-						) || null,
-
-						pauseTime:		mediaObj.content.pauseTime || null,
-						playing:		mediaObj.content.playing !== undefined ? mediaObj.content.playing : true,
-
-						looping:		mediaObj.content.loop,
-						seek:			mediaObj.content.seek,
-						inPoint:		mediaObj.content.inPoint,
-						length:			mediaObj.content.length,
-
-						channelLayout:	mediaObj.content.channelLayout
-					})
-				} else if (layer.content.type === TimelineContentTypeCasparCg.IP) {
-
-					const ipObj = layer as any as TimelineObjCCGIP
-
-					stateLayer = literal<StateNS.IMediaLayer>({
-						id: 			layer.id,
-						layerNo:		mapping.layer,
-						content:		StateNS.LayerContentType.MEDIA,
-						media:			ipObj.content.uri,
-						channelLayout:	ipObj.content.channelLayout,
-						playTime:		null, // ip inputs can't be seeked // layer.resolved.startTime || null,
-						playing:		true,
-						seek:			0 // ip inputs can't be seeked
-					})
-				} else if (layer.content.type === TimelineContentTypeCasparCg.INPUT) {
-					const inputObj = layer as any as TimelineObjCCGInput
-
-					stateLayer = literal<StateNS.IInputLayer>({
-						id: 			layer.id,
-						layerNo:		mapping.layer,
-						content:		StateNS.LayerContentType.INPUT,
-						media:			'decklink',
-						input: {
-							device:			inputObj.content.device,
-							channelLayout:	inputObj.content.channelLayout,
-							format:			inputObj.content.deviceFormat
-						},
-						filter: 		inputObj.content.filter,
-						playing:		true,
-						playTime:		null
-					})
-				} else if (layer.content.type === TimelineContentTypeCasparCg.TEMPLATE) {
-					const recordObj = layer as any as TimelineObjCCGTemplate
-
-					stateLayer = literal<StateNS.ITemplateLayer>({
-						id: 			layer.id,
-						layerNo:		mapping.layer,
-						content:		StateNS.LayerContentType.TEMPLATE,
-						media:			recordObj.content.name,
-
-						playTime:		startTime || null,
-						playing:		true,
-
-						templateType:	recordObj.content.templateType || 'html',
-						templateData:	recordObj.content.data,
-						cgStop:			recordObj.content.useStopCommand
-					})
-				} else if (layer.content.type === TimelineContentTypeCasparCg.HTMLPAGE) {
-					const htmlObj = layer as any as TimelineObjCCGHTMLPage
-
-					stateLayer = literal<StateNS.IHtmlPageLayer>({
-						id: 			layer.id,
-						layerNo:	mapping.layer,
-						content:	StateNS.LayerContentType.HTMLPAGE,
-						media:		htmlObj.content.url,
-
-						playTime:	startTime || null,
-						playing:	true
-					})
-				} else if (layer.content.type === TimelineContentTypeCasparCg.ROUTE) {
-					const routeObj = layer as any as TimelineObjCCGRoute
-
-					if (routeObj.content.mappedLayer) {
-						let routeMapping = this.getMapping()[routeObj.content.mappedLayer] as MappingCasparCG
-						if (routeMapping) {
-							routeObj.content.channel	= routeMapping.channel
-							routeObj.content.layer		= routeMapping.layer
-						}
->>>>>>> 17c79ee2
 					}
 				} else if (backgroundStateLayer) {
 					if (mapping.previewWhenNotOnAir) {
@@ -866,7 +763,7 @@
 				const currentState = this.getState(time)
 				if (currentState) {
 					const currentCasparState = this.convertStateToCaspar(currentState.state)
-	
+
 					const trackedState = this._ccgState.getState()
 
 					const channel = currentCasparState.channels[resCommand.channel]
