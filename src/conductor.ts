import * as _ from 'underscore'
import {
	TimelineState,
	ResolvedTimelineObjectInstance,
	ResolvedStates
} from 'superfly-timeline'

import { DeviceClassOptions, CommandWithContext } from './devices/device'
import { CasparCGDevice } from './devices/casparCG'
import { AbstractDevice } from './devices/abstract'
import { HttpSendDevice } from './devices/httpSend'
import {
	Mappings,
	Mapping,
	DeviceType,
	DeviceOptions,
	ResolvedTimelineObjectInstanceExtended,
	TSRTimeline
} from './types/src'
import { AtemDevice } from './devices/atem'
import { EventEmitter } from 'events'
import { LawoDevice } from './devices/lawo'
import { PanasonicPtzDevice } from './devices/panasonicPTZ'
import { HyperdeckDevice } from './devices/hyperdeck'
import { DoOnTime } from './doOnTime'
import { TCPSendDevice } from './devices/tcpSend'
import { PharosDevice } from './devices/pharos'
import { OSCMessageDevice } from './devices/osc'
import { DeviceContainer } from './devices/deviceContainer'
import { threadedClass, ThreadedClass } from 'threadedclass'
import { AsyncResolver } from './AsyncResolver'
import { HttpWatcherDevice } from './devices/httpWatcher'
<<<<<<< HEAD
import { QuantelDevice } from './devices/quantel'
=======
import { SisyfosMessageDevice } from './devices/sisyfos'
>>>>>>> 57b38cee

export { DeviceContainer }
export { CommandWithContext }

export const LOOKAHEADTIME = 5000 // Will look ahead this far into the future
export const PREPARETIME = 2000 // Will prepare commands this time before the event is to happen
export const MINTRIGGERTIME = 10 // Minimum time between triggers
export const MINTIMEUNIT = 1 // Minimum unit of time

/** When resolving and the timeline has repeating objects, only resolve this far into the future */
const RESOLVE_LIMIT_TIME = 10000

export const DEFAULT_PREPARATION_TIME = 20 // When resolving "now", move this far into the future, to account for computation times

export type TimelineTriggerTimeResult = Array<{id: string, time: number}>

export { Device } from './devices/device'
// export interface Device {}

export interface ConductorOptions {
	// devices: {
	// 	[deviceName: string]: DeviceOptions
	// },
	initializeAsClear?: boolean // don't do any initial checks with devices to determine state, instead assume that everything is clear, black and quiet
	getCurrentTime?: () => number
	autoInit?: boolean
	multiThreadedResolver?: boolean
	proActiveResolve?: boolean
}
interface TimelineCallback {
	time: number
	id: string
	callBack?: string
	callBackStopped?: string
	callBackData: any
}
type TimelineCallbacks = {[key: string]: TimelineCallback}
interface QueueCallback {
	type: 'start' | 'stop'
	time: number | null | undefined
	id: string
	callBack: string
	callBackData: any
}
export interface StatReport {
	reason?: string
	timelineStartResolve: number
	timelineResolved: number
	stateHandled: number
	done: number
}

/**
 * The Conductor class serves as the main class for interacting. It contains
 * methods for setting mappings, timelines and adding/removing devices. It keeps
 * track of when to resolve the timeline and updates the devices with new states.
 */
export class Conductor extends EventEmitter {

	private _logDebug: boolean = false
	private _timeline: TSRTimeline = []
	private _mapping: Mappings = {}

	private _options: ConductorOptions

	private devices: {[deviceId: string]: DeviceContainer} = {}

	private _getCurrentTime?: () => number

	private _nextResolveTime: number = 0
	private _resolvedStates: {
		resolvedStates: ResolvedStates | null,
		resolveTime: number
	} = {
		resolvedStates: null,
		resolveTime: 0
	}
	private _resolveTimelineTrigger: NodeJS.Timer
	private _isInitialized: boolean = false
	private _doOnTime: DoOnTime
	private _multiThreadedResolver: boolean = false

	private _queuedCallbacks: QueueCallback[] = []
	private _triggerSendStartStopCallbacksTimeout: NodeJS.Timer | null = null
	private _sentCallbacks: TimelineCallbacks = {}

	private _statMeasureStart: number = 0
	private _statMeasureReason: string = ''
	private _statReports: StatReport[] = []

	private _resolveTimelineRunning: boolean = false
	private _resolveTimelineOnQueue: boolean = false

	private _resolver: ThreadedClass<AsyncResolver>

	private _interval: NodeJS.Timer

	constructor (options: ConductorOptions = {}) {
		super()
		this._options = options

		this._options = this._options // ts-lint fix: not used

		this._multiThreadedResolver = !!options.multiThreadedResolver

		if (options.getCurrentTime) this._getCurrentTime = options.getCurrentTime

		this._interval = setInterval(() => {
			if (this.timeline) {
				this._resolveTimeline()
			}
		}, 2500)
		this._doOnTime = new DoOnTime(() => {
			return this.getCurrentTime()
		})
		this._doOnTime.on('error', e => this.emit('error', e))
		// this._doOnTime.on('callback', (...args) => {
		// 	this.emit('timelineCallback', ...args)
		// })

		if (options.autoInit) {
			this.init()
			.catch((e) => {
				this.emit('error','Error during auto-init: ', e)
			})
		}

	}
	/**
	 * Initializates the resolver, with optional multithreading
	 */
	public async init (): Promise<void> {
		this._resolver = await threadedClass<AsyncResolver>(
			'../dist/AsyncResolver.js',
			AsyncResolver,
			[],
			{
				threadUsage: this._multiThreadedResolver ? 1 : 0,
				autoRestart: true,
				disableMultithreading: !this._multiThreadedResolver
			}
		)
		await this._resolver.on('setTimelineTriggerTime', (r) => {
			this.emit('setTimelineTriggerTime', r)
		})
		await this._resolver.on('info', (...args) => this.emit('info', 'Resolver', ...args))
		await this._resolver.on('debug', (...args) => this.emit('debug', 'Resolver', ...args))
		await this._resolver.on('error', (...args) => this.emit('error', 'Resolver', ...args))
		await this._resolver.on('warning', (...args) => this.emit('warning', 'Resolver', ...args))

		this._isInitialized = true
		this.resetResolver()
	}
	/**
	 * Returns a nice, synchronized time.
	 */
	public getCurrentTime () {

		if (this._getCurrentTime) {
			// return 0
			return this._getCurrentTime()
		} else {
			return Date.now()
		}
	}
	/**
	 * Returns the mappings
	 */
	get mapping (): Mappings {
		return this._mapping
	}
	/**
	 * Updates the mappings in the Conductor class and all devices and forces
	 * a resolve timeline.
	 * @param mapping The new mappings
	 */
	async setMapping (mapping: Mappings) {
		// Set mapping
		// re-resolve timeline
		this._mapping = mapping

		let ps: Promise<any>[] = []
		_.each(this.devices, (d: DeviceContainer) => {
			// @ts-ignore
			ps.push(d.device.setMapping(mapping))
		})
		await Promise.all(ps)

		if (this._timeline) {
			this._resolveTimeline()
		}
	}
	/**
	 * Returns the current timeline
	 */
	get timeline (): TSRTimeline {
		return this._timeline
	}
	/**
	 * Sets a new timeline and resets the resolver.
	 */
	set timeline (timeline: TSRTimeline) {
		this.statStartMeasure('timeline received')
		this._timeline = timeline

		// We've got a new timeline, anything could've happened at this point
		// Highest priority right now is to determine if any commands have to be sent RIGHT NOW
		// After that, we'll move further ahead in time, creating commands ready for scheduling

		this.resetResolver()

	}
	get logDebug (): boolean {
		return this._logDebug
	}
	set logDebug (val: boolean) {
		this._logDebug = val
	}

	public getDevices (): Array<DeviceContainer> {
		return _.values(this.devices)
	}
	public getDevice (deviceId: string): DeviceContainer {
		return this.devices[deviceId]
	}

	/**
	 * Adds a a device that can be referenced by the timeline and mappings.
	 * @param deviceId Id used by the mappings to reference the device.
	 * @param deviceOptions The options used to initalize the device
	 * @returns A promise that resolves with the created device, or rejects with an error message.
	 */
	public async addDevice (deviceId, deviceOptions: DeviceOptions): Promise<DeviceContainer> {
		try {
			let newDevice: DeviceContainer
			let threadedClassOptions = {
				threadUsage: deviceOptions.threadUsage || 1,
				autoRestart: true,
				disableMultithreading: !deviceOptions.isMultiThreaded
			}

			let options: DeviceClassOptions = {
				getCurrentTime: () => { return this.getCurrentTime() }
			}

			if (deviceOptions.type === DeviceType.ABSTRACT) {
				newDevice = await new DeviceContainer().create<CasparCGDevice>(
					'../../dist/devices/abstract.js',
					AbstractDevice,
					deviceId,
					deviceOptions,
					options,
					{
						threadUsage: deviceOptions.isMultiThreaded ? .1 : 0,
						autoRestart: true,
						disableMultithreading: !deviceOptions.isMultiThreaded
					}
				)
			} else if (deviceOptions.type === DeviceType.CASPARCG) {
				// Add CasparCG device:
				newDevice = await new DeviceContainer().create<CasparCGDevice>(
					'../../dist/devices/casparCG.js',
					CasparCGDevice,
					deviceId,
					deviceOptions,
					options,
					threadedClassOptions
				)
			} else if (deviceOptions.type === DeviceType.ATEM) {
				newDevice = await new DeviceContainer().create<AtemDevice>(
					'../../dist/devices/atem.js',
					AtemDevice,
					deviceId,
					deviceOptions,
					options,
					threadedClassOptions
				)
			} else if (deviceOptions.type === DeviceType.HTTPSEND) {
				newDevice = await new DeviceContainer().create<HttpSendDevice>(
					'../../dist/devices/httpSend.js',
					HttpSendDevice,
					deviceId,
					deviceOptions,
					options,
					threadedClassOptions
				)
			} else if (deviceOptions.type === DeviceType.HTTPWATCHER) {
				newDevice = await new DeviceContainer().create<HttpWatcherDevice>(
					'../../dist/devices/httpWatcher.js',
					HttpWatcherDevice,
					deviceId,
					deviceOptions,
					options,
					threadedClassOptions
				)
			} else if (deviceOptions.type === DeviceType.LAWO) {
				newDevice = await new DeviceContainer().create<LawoDevice>(
					'../../dist/devices/lawo.js',
					LawoDevice,
					deviceId,
					deviceOptions,
					options,
					threadedClassOptions
				)
			} else if (deviceOptions.type === DeviceType.TCPSEND) {
				newDevice = await new DeviceContainer().create<TCPSendDevice>(
					'../../dist/devices/tcpSend.js',
					TCPSendDevice,
					deviceId,
					deviceOptions,
					options,
					threadedClassOptions
				)
			} else if (deviceOptions.type === DeviceType.PANASONIC_PTZ) {
				newDevice = await new DeviceContainer().create<PanasonicPtzDevice>(
					'../../dist/devices/panasonicPTZ.js',
					PanasonicPtzDevice,
					deviceId,
					deviceOptions,
					options,
					threadedClassOptions
				)
			} else if (deviceOptions.type === DeviceType.HYPERDECK) {
				newDevice = await new DeviceContainer().create<HyperdeckDevice>(
					'../../dist/devices/hyperdeck.js',
					HyperdeckDevice,
					deviceId,
					deviceOptions,
					options,
					threadedClassOptions
				)
			} else if (deviceOptions.type === DeviceType.PHAROS) {
				newDevice = await new DeviceContainer().create<PharosDevice>(
					'../../dist/devices/pharos.js',
					PharosDevice,
					deviceId,
					deviceOptions,
					options,
					threadedClassOptions
				)
			} else if (deviceOptions.type === DeviceType.OSC) {
				newDevice = await new DeviceContainer().create<OSCMessageDevice>(
					'../../dist/devices/osc.js',
					OSCMessageDevice,
					deviceId,
					deviceOptions,
					options,
					threadedClassOptions
				)
<<<<<<< HEAD
			} else if (deviceOptions.type === DeviceType.QUANTEL) {
				newDevice = await new DeviceContainer().create<QuantelDevice>(
					'../../dist/devices/quantel.js',
					QuantelDevice,
=======
			} else if (deviceOptions.type === DeviceType.SISYFOS) {
				newDevice = await new DeviceContainer().create<OSCMessageDevice>(
					'../../dist/devices/sisyfos.js',
					SisyfosMessageDevice,
>>>>>>> 57b38cee
					deviceId,
					deviceOptions,
					options,
					threadedClassOptions
				)
			} else {
				return Promise.reject('No matching multithreaded device type for "' +
				deviceOptions.type + '" ("' + DeviceType[deviceOptions.type] + '") found')
			}

			newDevice.device.on('debug', (...e) => {
				if (this.logDebug) {
					this.emit('debug', newDevice.deviceId, ...e)
				}
			}).catch(console.error)

			let deviceName = newDevice.deviceName

			const fixError = (e) => {

				let name = `Device "${deviceName || deviceId}"`
				if (e.reason) e.reason = name + ': ' + e.reason
				if (e.message) e.message = name + ': ' + e.message
				if (e.stack) {
					e.stack += '\nAt device' + name
				}
				if (_.isString(e)) e = name + ': ' + e

				return e
			}
			newDevice.device.on('info',		(e, ...args) => this.emit('info', 		fixError(e), ...args)).catch(console.error)
			newDevice.device.on('warning',	(e, ...args) => this.emit('warning', 	fixError(e), ...args)).catch(console.error)
			newDevice.device.on('error',	(e, ...args) => this.emit('error', 		fixError(e), ...args)).catch(console.error)
			newDevice.device.on('resetResolver', () => this.resetResolver()).catch(console.error)

			this.emit('info', 'Initializing ' + DeviceType[deviceOptions.type] + '...')
			this.devices[deviceId] = newDevice
			// @ts-ignore
			await newDevice.device.setMapping(this.mapping)

			await newDevice.device.init(deviceOptions.options)

			await newDevice.reloadProps() // because the device name might have changed after init

			deviceName = newDevice.deviceName
			this.emit('info', (DeviceType[deviceOptions.type] + ' initialized!'))
			return newDevice

		} catch (e) {
			this.emit('error', 'conductor.addDevice', e)
			return Promise.reject(e)
		}
	}
	/**
	 * Safely remove a device
	 * @param deviceId The id of the device to be removed
	 */
	public removeDevice (deviceId: string): Promise<void> {
		let device = this.devices[deviceId]

		if (device) {
			return device.device.terminate()
			.then((res) => {
				if (res) {
					delete this.devices[deviceId]
				}
			})
		} else {
			return Promise.reject('No device found')
		}
	}
	/**
	 * Remove all devices
	 */
	public async destroy (): Promise<void> {

		clearTimeout(this._interval)

		await Promise.all(_.map(_.keys(this.devices), (deviceId: string) => {
			return this.removeDevice(deviceId)
		}))
	}
	/**
	 * Resets the resolve-time, so that the resolving will happen for the point-in time NOW
	 * next time
	 */
	public resetResolver () {

		this._nextResolveTime = 0 // This will cause _resolveTimeline() to generate the state for NOW
		this._resolvedStates = {
			resolvedStates: null,
			resolveTime: 0
		}

		this._triggerResolveTimeline()
	}
	/**
	 * Send a makeReady-trigger to all devices
	 */
	public devicesMakeReady (okToDestroyStuff?: boolean): Promise<void> {
		let p = Promise.resolve()
		_.each(this.devices, (d: DeviceContainer) => {
			p = p.then(async () => {
				return d.device.makeReady(okToDestroyStuff)
			})
		})
		this._resolveTimeline()
		return p
	}
	/**
	 * Send a standDown-trigger to all devices
	 */
	public devicesStandDown (okToDestroyStuff?: boolean): Promise<void> {
		let p = Promise.resolve()
		_.each(this.devices, (d: DeviceContainer) => {
			p = p.then(async () => {
				return d.device.standDown(okToDestroyStuff)
			})
		})
		return p
	}
	/**
	 * This is the main resolve-loop.
	 */
	private _triggerResolveTimeline (timeUntilTrigger?: number) {

		// this.emit('info', '_triggerResolveTimeline', timeUntilTrigger)

		if (this._resolveTimelineTrigger) {
			clearTimeout(this._resolveTimelineTrigger)
		}

		if (timeUntilTrigger) {
			// resolve at a later stage
			this._resolveTimelineTrigger = setTimeout(() => {
				this._resolveTimeline()
			}, timeUntilTrigger)
		} else {
			// resolve right away:
			this._resolveTimeline()
		}

	}
	/**
	 * Resolves the timeline for the next resolve-time, generates the commands and passes on the commands.
	 */
	private _resolveTimeline () {
		if (this._resolveTimelineRunning) {
			// If a resolve is already running, put in queue to run later:
			this._resolveTimelineOnQueue = true
			return
		}

		this._resolveTimelineRunning = true
		this._resolveTimelineInner()
		.catch(e => {
			this.emit('error', 'Caught error in _resolveTimelineInner' + e)
		})
		.then((nextResolveTime) => {
			this._resolveTimelineRunning = false
			if (this._resolveTimelineOnQueue) {
				// re-run the resolver right away, again

				this._resolveTimelineOnQueue = false
				this._triggerResolveTimeline(0)
			} else {
				this._nextResolveTime = nextResolveTime || 0
			}
		})
		.catch(e => {
			this._resolveTimelineRunning = false
			this.emit('error', 'Caught error in _resolveTimeline.then' + e)
		})
	}
	private async _resolveTimelineInner (): Promise<number | undefined> {
		if (!this._isInitialized) {
			this.emit('warning', 'TSR is not initialized yet')
			return
		}

		let nextResolveTime: number = 0
		let timeUntilNextResolve = LOOKAHEADTIME
		let startTime = Date.now()

		let statMeasureStart: number = this._statMeasureStart
		let statTimeStateHandled: number = 0
		let statTimeTimelineStartResolve: number = 0
		let statTimeTimelineResolved: number = 0

		try {
			const now = this.getCurrentTime()

			if (this._nextResolveTime < now) {
				this._nextResolveTime = now
			}

			let resolveTime: number = this._nextResolveTime

			if (!this._nextResolveTime) {
				let estimatedResolveTime = this.estimateResolveTime()
				resolveTime = now + estimatedResolveTime
				this.emit('debug', `resolveTimeline ${resolveTime} (${resolveTime - now} from now) (${estimatedResolveTime}) ---------`)
			} else {
				this.emit('debug', `resolveTimeline ${resolveTime} (${resolveTime - now} from now) -----------------------------`)
			}

			if (resolveTime > now + LOOKAHEADTIME) {
				// If the resolveTime is too far ahead, we'd rather wait and resolve it later.
				this.emit('debug', 'Too far ahead (' + resolveTime + ')')
				this._triggerResolveTimeline(LOOKAHEADTIME)
				return
			}

			const fixTimelineObject = (o: any) => {
				if (nowIds[o.id]) o.enable.start = nowIds[o.id]
				delete o['parent']
				if (o.isGroup) {
					if (o.content.objects) {
						_.each(o.content.objects, (child) => {
							fixTimelineObject(child)
						})
					}
				}
			}

			statTimeTimelineStartResolve = Date.now()
			const nowIds: {[id: string]: number} = {}
			let timeline: TSRTimeline = this.timeline

			// To prevent trying to transfer circular references over IPC we remove
			// any references to the parent property:
			_.each(timeline, (o) => {
				fixTimelineObject(o)
			})

			let resolvedStates: ResolvedStates
			let objectsFixed: { id: string, time: number}[] = []
			if (
				this._resolvedStates.resolvedStates &&
				this._resolvedStates.resolveTime >= now &&
				this._resolvedStates.resolveTime < now + RESOLVE_LIMIT_TIME
			) {
				resolvedStates = this._resolvedStates.resolvedStates
			} else {
				let o = await this._resolver.resolveTimeline(
					resolveTime,
					this.timeline,
					now + RESOLVE_LIMIT_TIME
				)
				resolvedStates = o.resolvedStates
				objectsFixed = o.objectsFixed
			}

			let tlState = await this._resolver.getState(
				resolvedStates,
				resolveTime
			)

			// Apply changes to fixed objects (set "now" triggers to an actual time):
			_.each(objectsFixed, (o) => {
				nowIds[o.id] = o.time
			})
			_.each(timeline, (o) => {
				fixTimelineObject(o)
			})

			statTimeTimelineResolved = Date.now()

			if (this.getCurrentTime() > resolveTime) {
				this.emit('warn', `Resolver is ${this.getCurrentTime() - resolveTime} ms late`)
			}

<<<<<<< HEAD
			// Split the state into substates that are relevant for each device
			let getFilteredLayers = (layers: TimelineState['layers'], device: DeviceContainer) => {
				let filteredState = {}
				const deviceId = device.deviceId
				const deviceType = device.deviceType
				_.each(layers, (o: ResolvedTimelineObjectInstance, layerId: string) => {
					const oExt: ResolvedTimelineObjectInstanceExtended = o
					let mapping: Mapping = this._mapping[o.layer + '']
					if (!mapping && oExt.isLookahead && oExt.lookaheadForLayer) {
						mapping = this._mapping[oExt.lookaheadForLayer]
					}
					if (mapping) {
						if (
							mapping.deviceId === deviceId &&
							mapping.device === deviceType
						) {
							filteredState[layerId] = o
						}
					}
				})
				return filteredState
			}
			// push state to the right device
=======
			// Push state to the right device:
>>>>>>> 57b38cee
			let ps: Promise<any>[] = []
			ps = _.map(this.devices, async (device: DeviceContainer) => {
				// The subState contains only the parts of the state relevant to that device:
				let subState: TimelineState = {
					time: tlState.time,
<<<<<<< HEAD
					layers: getFilteredLayers(tlState.layers, device),
=======
					layers: this.getFilteredLayers(tlState.layers, device),
>>>>>>> 57b38cee
					nextEvents: []
				}
				let removeParent = o => {
					for (let key in o) {
						if (key === 'parent') {
							delete o['parent']
						} else if (typeof o[key] === 'object') {
							o[key] = removeParent(o[key])
						}
					}
					return o
				}
				// Pass along the state to the device, it will generate its commands and execute them:
				await device.device.handleState(removeParent(subState))
				.catch(e => {
					this.emit('error', 'Error in device "' + device.deviceId + '"' + e + ' ' + e.stack)
				})
			})
			await Promise.all(ps)

			statTimeStateHandled = Date.now()

			// Now that we've handled this point in time, it's time to determine what the next point in time is:
			let nextEventTime: number | null = null
			_.each(tlState.nextEvents, event => {
				if (
					event.time &&
					event.time > now &&
					(
						!nextEventTime ||
						event.time < nextEventTime
					)
				) {
					nextEventTime = event.time
				}
			})
			// let nextEventTime = await this._resolver.getNextTimelineEvent(timeline, tlState.time)

			const nowPostExec = this.getCurrentTime()
			if (nextEventTime) {

				timeUntilNextResolve = (
					Math.max(
						MINTRIGGERTIME, // At minimum, we should wait this time
						Math.min(
							LOOKAHEADTIME, // We should wait maximum this time, because we might have deferred a resolving this far ahead
							RESOLVE_LIMIT_TIME, // We should wait maximum this time, because we've only resolved repeating objects this far
							(nextEventTime - nowPostExec) - PREPARETIME
						)
					)
				)
				// resolve at nextEventTime next time:
				nextResolveTime = Math.min(tlState.time + LOOKAHEADTIME, nextEventTime)

			} else {
				// there's nothing ahead in the timeline,
				// Tell the devices that the future is clear:
				ps = _.map(this.devices, (device: DeviceContainer) => {
					return device.device.clearFuture(tlState.time)
					.catch((e) => {
						this.emit('error', 'Error in device "' + device.deviceId + '", clearFuture: ' + e + ' ' + e.stack)
					})
				})
				await Promise.all(ps)

				// resolve at this time then next time (or later):
				nextResolveTime = Math.min(tlState.time)
			}

			// Special function: send callback to Core
			let sentCallbacksOld: TimelineCallbacks = this._sentCallbacks
			let sentCallbacksNew: TimelineCallbacks = {}
			this._doOnTime.clearQueueNowAndAfter(tlState.time)

			// clear callbacks scheduled after the current tlState
			_.each(sentCallbacksOld, (o: TimelineCallback, callbackId: string) => {
				if (o.time >= tlState.time) delete sentCallbacksOld[callbackId]
			})
			// schedule callbacks to be executed
			_.each(tlState.layers, (instance: ResolvedTimelineObjectInstance) => {

				try {
					if (instance.content.callBack || instance.content.callBackStopped) {
						let callBackId = (
							instance.id +
							instance.content.callBack +
							instance.content.callBackStopped +
							instance.instance.start +
							JSON.stringify(instance.content.callBackData)
						)
						sentCallbacksNew[callBackId] = {
							time: instance.instance.start || 0,
							id: instance.id,
							callBack: instance.content.callBack,
							callBackStopped: instance.content.callBackStopped,
							callBackData: instance.content.callBackData
						}
						if (instance.content.callBack && instance.instance.start) {
							this._doOnTime.queue(instance.instance.start, undefined, () => {
								if (!sentCallbacksOld[callBackId]) {
									// Object has started playing
									this._queueCallback({
										type: 'start',
										time: instance.instance.start,
										id: instance.id,
										callBack: instance.content.callBack,
										callBackData: instance.content.callBackData
									})
								} else {
									// callback already sent, do nothing
								}
							})
						}
					}
				} catch (e) {
					this.emit('error', `callback to core, obj "${instance.id}"`, e)
				}
			})
			_.each(sentCallbacksOld, (cb, callBackId: string) => {
				if (cb.callBackStopped) {
					if (!sentCallbacksNew[callBackId]) {
						// Object has stopped playing
						this._queueCallback({
							type: 'stop',
							time: tlState.time,
							id: cb.id,
							callBack: cb.callBackStopped,
							callBackData: cb.callBackData
						})
					}
				}
			})
			this._sentCallbacks = sentCallbacksNew

			this.emit('debug', 'resolveTimeline at time ' + resolveTime + ' done in ' + (Date.now() - startTime) + 'ms (size: ' + this.timeline.length + ')')
		} catch (e) {
			this.emit('error', 'resolveTimeline' + e + '\nStack: ' + e.stack)
		}

		// Report time taken to resolve
		this.statReport(statMeasureStart, {
			timelineStartResolve: statTimeTimelineStartResolve,
			timelineResolved: statTimeTimelineResolved,
			stateHandled: statTimeStateHandled,
			done: Date.now()
		})

		// Try to trigger the next resolval
		try {
			this._triggerResolveTimeline(timeUntilNextResolve)
		} catch (e) {
			this.emit('error', 'triggerResolveTimeline', e)
		}
		return nextResolveTime
	}
	/**
	 * Returns a time estimate for the resolval duration based on the amount of
	 * objects on the timeline. If the proActiveResolve option is falsy this
	 * returns 0.
	 */
	estimateResolveTime (): any {
		if (this._options.proActiveResolve) {
			let objectCount = this.timeline.length

			let sizeFactor = Math.pow(objectCount / 50, 0.5) * 50 // a pretty nice-looking graph that levels out when objectCount is larger
			return (
				Math.min(
					200,
					Math.floor(
						DEFAULT_PREPARATION_TIME +
						sizeFactor * 0.5 // add ms for every object (ish) in timeline
					)
				)
			)
		} else {
			return 0
		}
	}

	private _queueCallback (cb: QueueCallback) {
		this._queuedCallbacks.push(cb)
		this._triggerSendStartStopCallbacks()
	}
	private _triggerSendStartStopCallbacks () {
		if (this._triggerSendStartStopCallbacksTimeout) {
			clearTimeout(this._triggerSendStartStopCallbacksTimeout)
		}
		this._triggerSendStartStopCallbacksTimeout = setTimeout(() => {
			this._triggerSendStartStopCallbacksTimeout = null
			this._sendStartStopCallbacks()
		}, 100)
	}
	private _sendStartStopCallbacks () {
		// Go through the queue and filter out any stops that are immediately followed by a start:
		const startTimes: {[id: string]: number} = {}
		const stopTimes: {[id: string]: number} = {}

		const callbacks: {[id: string]: QueueCallback} = {}
		_.each(this._queuedCallbacks, cb => {
			callbacks[cb.id] = cb

			if (cb.time) {

				if (cb.type === 'start') {
					let prevTime = stopTimes[cb.id]
					if (prevTime) {
						if (Math.abs(prevTime - cb.time) < 50) {
							// Too little time has passed, remove that stop/start
							delete callbacks[cb.id]
						}
					}
					startTimes[cb.id] = cb.time
				} else if (cb.type === 'stop') {
					let prevTime = startTimes[cb.id]
					if (prevTime) {
						if (Math.abs(prevTime - cb.time) < 50) {
							// Too little time has passed, remove that stop/start
							delete callbacks[cb.id]
						}
					}
					stopTimes[cb.id] = cb.time
				}
			}
		})
		this._queuedCallbacks = []

		// sort the callbacks
		let callbacksArray = _.values(callbacks).sort((a, b) => {
			if (a.type === 'start' && b.type !== 'start') return 1
			if (a.type !== 'start' && b.type === 'start') return -1

			if ((a.time || 0) > (b.time || 0)) return 1
			if ((a.time || 0) < (b.time || 0)) return -1

			return 0
		})

		// emit callbacks
		_.each(callbacksArray, cb => {
			this.emit('timelineCallback',
				cb.time,
				cb.id,
				cb.callBack,
				cb.callBackData
			)
		})
	}

	private statStartMeasure (reason: string) {
		// Start a measure of response times

		if (!this._statMeasureStart) {
			this._statMeasureStart = Date.now()
			this._statMeasureReason = reason
		}
	}
	private statReport (
		startTime: number,
		report: StatReport
	) {
		// Check if the report is from the start of a measuring
		if (
			this._statMeasureStart &&
			this._statMeasureStart === startTime
		) {
			// Save the report:
			const reportDuration: StatReport = {
				reason:				this._statMeasureReason,
				timelineStartResolve: report.timelineStartResolve - startTime,
				timelineResolved:	report.timelineResolved - startTime,
				stateHandled: 		report.stateHandled - startTime,
				done: 				report.done - startTime
			}
			this._statReports.push(reportDuration)
			this._statMeasureStart = 0
			this._statMeasureReason = ''

			this.emit('info', 'statReport', JSON.stringify(reportDuration))
			this.emit('statReport', reportDuration)
		}
	}
	/**
	 * Split the state into substates that are relevant for each device
	 */
	private getFilteredLayers (layers: TimelineState['layers'], device: DeviceContainer) {
		let filteredState = {}
		const deviceId = device.deviceId
		const deviceType = device.deviceType
		_.each(layers, (o: ResolvedTimelineObjectInstance, layerId: string) => {
			const oExt: ResolvedTimelineObjectInstanceExtended = o
			let mapping: Mapping = this._mapping[o.layer + '']
			if (!mapping && oExt.isLookahead && oExt.lookaheadForLayer) {
				mapping = this._mapping[oExt.lookaheadForLayer]
			}
			if (mapping) {
				if (
					mapping.deviceId === deviceId &&
					mapping.device === deviceType
				) {
					filteredState[layerId] = o
				}
			}
		})
		return filteredState
	}
}<|MERGE_RESOLUTION|>--- conflicted
+++ resolved
@@ -30,11 +30,8 @@
 import { threadedClass, ThreadedClass } from 'threadedclass'
 import { AsyncResolver } from './AsyncResolver'
 import { HttpWatcherDevice } from './devices/httpWatcher'
-<<<<<<< HEAD
 import { QuantelDevice } from './devices/quantel'
-=======
 import { SisyfosMessageDevice } from './devices/sisyfos'
->>>>>>> 57b38cee
 
 export { DeviceContainer }
 export { CommandWithContext }
@@ -384,17 +381,19 @@
 					options,
 					threadedClassOptions
 				)
-<<<<<<< HEAD
 			} else if (deviceOptions.type === DeviceType.QUANTEL) {
 				newDevice = await new DeviceContainer().create<QuantelDevice>(
 					'../../dist/devices/quantel.js',
 					QuantelDevice,
-=======
+					deviceId,
+					deviceOptions,
+					options,
+					threadedClassOptions
+				)
 			} else if (deviceOptions.type === DeviceType.SISYFOS) {
 				newDevice = await new DeviceContainer().create<OSCMessageDevice>(
 					'../../dist/devices/sisyfos.js',
 					SisyfosMessageDevice,
->>>>>>> 57b38cee
 					deviceId,
 					deviceOptions,
 					options,
@@ -667,43 +666,13 @@
 				this.emit('warn', `Resolver is ${this.getCurrentTime() - resolveTime} ms late`)
 			}
 
-<<<<<<< HEAD
-			// Split the state into substates that are relevant for each device
-			let getFilteredLayers = (layers: TimelineState['layers'], device: DeviceContainer) => {
-				let filteredState = {}
-				const deviceId = device.deviceId
-				const deviceType = device.deviceType
-				_.each(layers, (o: ResolvedTimelineObjectInstance, layerId: string) => {
-					const oExt: ResolvedTimelineObjectInstanceExtended = o
-					let mapping: Mapping = this._mapping[o.layer + '']
-					if (!mapping && oExt.isLookahead && oExt.lookaheadForLayer) {
-						mapping = this._mapping[oExt.lookaheadForLayer]
-					}
-					if (mapping) {
-						if (
-							mapping.deviceId === deviceId &&
-							mapping.device === deviceType
-						) {
-							filteredState[layerId] = o
-						}
-					}
-				})
-				return filteredState
-			}
-			// push state to the right device
-=======
 			// Push state to the right device:
->>>>>>> 57b38cee
 			let ps: Promise<any>[] = []
 			ps = _.map(this.devices, async (device: DeviceContainer) => {
 				// The subState contains only the parts of the state relevant to that device:
 				let subState: TimelineState = {
 					time: tlState.time,
-<<<<<<< HEAD
-					layers: getFilteredLayers(tlState.layers, device),
-=======
 					layers: this.getFilteredLayers(tlState.layers, device),
->>>>>>> 57b38cee
 					nextEvents: []
 				}
 				let removeParent = o => {
