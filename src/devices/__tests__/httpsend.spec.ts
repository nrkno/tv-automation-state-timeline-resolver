--- conflicted
+++ resolved
@@ -11,10 +11,7 @@
 import { MockTime } from '../../__tests__/mockTime.spec'
 import { ThreadedClass } from 'threadedclass'
 import { TimelineObjHTTPRequest, TimelineContentTypeHttp } from '../../types/src/http'
-<<<<<<< HEAD
-=======
 import { getMockCall } from '../../__tests__/lib.spec'
->>>>>>> dd4dacfa
 
 // let nowActual = Date.now()
 describe('HTTP-Send', () => {
@@ -89,11 +86,7 @@
 				b: 2
 			}
 		}), expect.anything())
-<<<<<<< HEAD
-		expect(commandReceiver0.mock.calls[0][2]).toMatch(/added/) // context
-=======
 		expect(getMockCall(commandReceiver0, 0, 2)).toMatch(/added/) // context
->>>>>>> dd4dacfa
 		await mockTime.advanceTimeToTicks(16000)
 		expect(commandReceiver0).toHaveBeenCalledTimes(1)
 	})
