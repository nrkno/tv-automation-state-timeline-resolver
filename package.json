{
  "name": "timeline-state-resolver",
<<<<<<< HEAD
  "version": "1.2.0-hotfix1",
=======
  "version": "1.3.3",
>>>>>>> c77e7656
  "description": "Have timeline, control stuff",
  "main": "dist/index.js",
  "typings": "dist/index.d.ts",
  "module": "dist/module/index.js",
  "browser": "dist/browser/index.js",
  "license": "MIT",
  "repository": {
    "type": "git",
    "url": "git+https://github.com/nrkno/tv-automation-state-timeline-resolver.git"
  },
  "bugs": {
    "url": "https://github.com/nrkno/tv-automation-state-timeline-resolver/issues"
  },
  "homepage": "https://github.com/nrkno/tv-automation-state-timeline-resolver#readme",
  "contributors": [
    {
      "name": "Johan Nyman",
      "email": "johan@superfly.tv",
      "url": "http://superfly.tv"
    },
    {
      "name": "Balte de Wit",
      "email": "balte@superfly.tv",
      "url": "http://superfly.tv"
    },
    {
      "name": "Jesper Stærkær",
      "email": "jesper@superfly.tv",
      "url": "http://superfly.tv"
    },
    {
      "name": "Jan Starzak",
      "email": "jan@superfly.tv",
      "url": "http://superfly.tv"
    },
    {
      "name": "Stephan Nordnes Eriksen",
      "email": "Stephanruler@gmail.com"
    },
    {
      "name": "Julian Waller",
      "email": "julian@superfly.tv",
      "url": "http://superfly.tv"
    }
  ],
  "scripts": {
    "info": "npm-scripts-info",
    "cleancache": "yarn cache clean atem-connection atem-state casparcg-connection casparcg-state superfly-timeline",
    "unlink:all": "yarn unlink atem-connection & yarn unlink atem-state & yarn unlink casparcg-connection & yarn unlink casparcg-state & yarn unlink superfly-timeline",
    "installclean": "yarn unlink:all & yarn cleancache && yarn --check-files",
    "buildclean": "yarn installclean && yarn build",
    "build": "trash dist && yarn build:main",
    "build:main": "tsc -p tsconfig.json",
    "lint": "tslint --project tsconfig.jest.json --config tslint.json",
    "unit": "jest",
    "test": "yarn lint && yarn unit",
    "test:integration": "yarn lint && jest --config=jest-integration.config.js",
    "watch": "jest --watch",
    "cov": "jest --coverage; opn coverage/lcov-report/index.html",
    "cov-open": "opn coverage/lcov-report/index.html",
    "send-coverage": "jest && codecov",
    "docs": "yarn docs:html && opn docs/index.html",
    "docs:test": "yarn docs:html",
    "docs:html": "typedoc src/index.ts --excludePrivate --mode file --theme minimal --out docs",
    "docs:json": "typedoc --mode file --json docs/typedoc.json src/index.ts",
    "docs:publish": "yarn docs:html && gh-pages -d docs",
    "changelog": "standard-version",
    "release": "yarn reset && yarn test && yarn docs:publish && yarn changelog",
    "reset": "git clean -dfx && git reset --hard && yarn",
    "ci": "yarn test && yarn docs:test",
    "validate:dependencies": "yarn audit && yarn license-validate",
    "license-validate": "node-license-validator -p -d --allow-licenses MIT BSD BSD-2-Clause BSD-3-Clause ISC Apache Unlicense WTFPL --allow-packages cycle",
    "types-build": "cd src/types && trash dist && yarn build:main && cd ../..",
    "types-install": "cd src/types && yarn install && cd ../..",
    "types-test": "cd src/types && yarn lint && yarn unit && cd ../..",
    "types-ci": "cd src/types && yarn lint && yarn unit && cd ../.."
  },
  "scripts-info": {
    "info": "Display information about the scripts",
    "installclean": "Remove yarn.lock, cleare yarn cache, and reinstall",
    "build": "(Trash and re)build the library",
    "build:main": "Builds main build command without trash.",
    "lint": "Lint all typescript source files",
    "unit": "Build the library and run unit tests",
    "test": "Lint, build, and test the library",
    "test:integration": "Integration tests. Work in progress",
    "watch": "Watch source files, rebuild library on changes, rerun relevant tests",
    "cov": "Run tests, generate the HTML coverage report, and open it in a browser",
    "cov-open": "Open current test coverage",
    "send-coverage": "send coverage to codecov",
    "docs": "Generate HTML API documentation and open it in a browser",
    "docs:test": "Running the docs generation for testing.",
    "docs:html": "Generate HTML documentation",
    "docs:json": "Generate API documentation in typedoc JSON format",
    "docs:publish": "Generate HTML API documentation and push it to GitHub Pages",
    "changelog": "Bump package.json version, update CHANGELOG.md, tag a release",
    "release": "Clean, build, test, publish docs, and prepare release (a one-step publish process). Updates versions and creates git commits.",
    "reset": "Delete all untracked files and reset the repo to the last commit",
    "ci": "Test script for running by the CI (CircleCI)",
    "validate:dependencies": "Scan dependencies for vulnerabilities and check licenses",
    "license-validate": "Validate licenses for dependencies."
  },
  "engines": {
    "node": ">=4.5"
  },
  "devDependencies": {
    "@types/jest": "^23.1.0",
    "@types/node": "^8.0.4",
    "codecov": "^3.1.0",
    "cpx": "^1.5.0",
    "gh-pages": "^2.0.1",
    "jest": "^23.1.0",
    "mkdirp": "^0.5.1",
    "node-license-validator": "^1.3.0",
    "npm-scripts-info": "^0.3.9",
    "nyc": "^13.1.0",
    "opn-cli": "^4.0.0",
    "sleep-ms": "^2.0.1",
    "standard-version": "^4.4.0",
    "trash-cli": "^1.4.0",
    "ts-jest": "^22.4.6",
    "tslint": "^5.11.0",
    "tslint-config-standard": "^8.0.1",
    "typedoc": "^0.13.0",
    "typescript": "^2.9.2"
  },
  "keywords": [
    "broadcast",
    "socket",
    "typescript",
    "javascript",
    "open",
    "source",
    "automation",
    "rundown",
    "production"
  ],
  "dependencies": {
    "@types/request": "^2.48.1",
    "@types/sprintf-js": "^1.1.0",
    "@types/ws": "^6.0.1",
    "atem-connection": "^0.8.1",
    "atem-state": "^0.4.0",
    "casparcg-connection": "^4.6.0",
    "casparcg-state": "^1.5.0",
    "emberplus": "git+https://github.com/nrkno/tv-automation-emberplus-connection#dist10102018",
    "fast-clone": "^1.5.3",
    "hyperdeck-connection": "^0.1.2",
    "osc": "^2.2.4",
    "request": "^2.88.0",
    "sprintf-js": "^1.1.2",
    "superfly-timeline": "^6.0.3",
    "underscore": "^1.9.1",
    "underscore-deep-extend": "^1.1.5",
    "ws": "^6.1.2"
  },
  "standard-version": {
    "message": "chore(release): %s [skip ci]",
    "tagPrefix": ""
  }
}<|MERGE_RESOLUTION|>--- conflicted
+++ resolved
@@ -1,10 +1,6 @@
 {
   "name": "timeline-state-resolver",
-<<<<<<< HEAD
-  "version": "1.2.0-hotfix1",
-=======
   "version": "1.3.3",
->>>>>>> c77e7656
   "description": "Have timeline, control stuff",
   "main": "dist/index.js",
   "typings": "dist/index.d.ts",
