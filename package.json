{
  "name": "timeline-state-resolver-packages",
  "private": true,
  "version": "6.0.1-release36",
  "workspaces": {
    "packages": [
      "packages/timeline-state-resolver-types",
      "packages/timeline-state-resolver"
    ]
  },
  "scripts": {
    "build": "yarn lerna exec yarn build",
    "lint": "yarn lerna exec yarn lint -- --",
    "test": "yarn lerna exec yarn test",
    "watch": "lerna run --parallel build:main -- --watch --preserveWatchOutput",
    "docs": "yarn typedoc .",
    "postinstall": "lerna bootstrap",
    "release:bump-release": "lerna version --conventional-commits --conventional-graduate --tag-version-prefix='' --no-push",
    "release:bump-prerelease": "lerna version --conventional-commits --conventional-prerelease --tag-version-prefix='' --no-push"
  },
  "devDependencies": {
    "@sofie-automation/code-standard-preset": "^0.4.1",
    "@strictsoftware/typedoc-plugin-monorepo": "^0.4.2",
    "@types/jest": "^26.0.9",
    "@types/node": "^12.12.2",
    "@types/request": "^2.48.1",
    "@types/sprintf-js": "^1.1.0",
    "@types/underscore": "^1.10.24",
    "@types/ws": "^7.4.4",
    "@types/xml-js": "^1.0.0",
    "codecov": "^3.6.1",
    "jest": "^26.0.1",
    "jest-haste-map": "^26.0.1",
    "jest-resolve": "^26.0.1",
    "lerna": "^4.0.0",
    "npm-scripts-info": "^0.3.9",
    "open-cli": "^6.0.1",
    "rimraf": "^3.0.2",
    "ts-jest": "^26.1.0",
    "typedoc": "^0.20.33",
    "typescript": "~4.0"
  },
<<<<<<< HEAD
  "prettier": "@sofie-automation/code-standard-preset/.prettierrc.json",
  "husky": {
    "hooks": {
			"pre-commit": "lerna run --concurrency 1 --stream precommit --since HEAD --exclude-dependents"
    }
=======
  "resolutions": {
    "node-license-validator/**/minimist": "^1.2.3",
    "ws": "^7.4.6"
>>>>>>> 26a856db
  }
}<|MERGE_RESOLUTION|>--- conflicted
+++ resolved
@@ -40,16 +40,14 @@
     "typedoc": "^0.20.33",
     "typescript": "~4.0"
   },
-<<<<<<< HEAD
   "prettier": "@sofie-automation/code-standard-preset/.prettierrc.json",
   "husky": {
     "hooks": {
 			"pre-commit": "lerna run --concurrency 1 --stream precommit --since HEAD --exclude-dependents"
     }
-=======
+  },
   "resolutions": {
     "node-license-validator/**/minimist": "^1.2.3",
     "ws": "^7.4.6"
->>>>>>> 26a856db
   }
 }