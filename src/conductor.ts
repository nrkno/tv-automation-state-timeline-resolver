import * as _ from 'underscore'
import { Resolver,
	TimelineObject,
	TimelineState,
	TimelineResolvedObject,
	TriggerType
} from 'superfly-timeline'
let clone = require('fast-clone')

import { Device, DeviceOptions } from './devices/device'
import { CasparCGDevice } from './devices/casparCG'
import { AbstractDevice } from './devices/abstract'
import { HttpSendDevice } from './devices/httpSend'
import { Mappings, Mapping, DeviceType } from './devices/mapping'
import { AtemDevice } from './devices/atem'
import { EventEmitter } from 'events'
<<<<<<< HEAD
import { TimelineCallback } from './timelineCallback'
import { LawoDevice } from './devices/lawo';
=======
import { DoOnTime } from './doOnTime'
>>>>>>> 33776a7e

const LOOKAHEADTIME = 5000 // Will look ahead this far into the future
const PREPARETIME = 2000 // Will prepare commands this time before the event is to happen
const MINTRIGGERTIME = 10 // Minimum time between triggers
const MINTIMEUNIT = 1 // Minimum unit of time

export interface TimelineContentObject extends TimelineObject {
	// roId: string
}
export { TriggerType }

export type TimelineTriggerTimeResult = Array<{id: string, time: number}>

export { Device } from './devices/device'
// export interface Device {}

export interface ConductorOptions {
	// devices: {
	// 	[deviceName: string]: DeviceOptions
	// },
	initializeAsClear: boolean, // don't do any initial checks with devices to determine state, instead assume that everything is clear, black and quiet
	getCurrentTime: () => number,
	autoInit?: boolean
}
/**
 * The main class that serves to interface with all functionality.
 */
export class Conductor extends EventEmitter {

	private _timeline: Array<TimelineContentObject> = []
	private _mapping: Mappings = {}

	private _options: ConductorOptions

	private devices: {[deviceId: string]: Device} = {}

	private _getCurrentTime?: () => number

	private _nextResolveTime: number = 0
	private _resolveTimelineTrigger: NodeJS.Timer
	private _isInitialized: boolean = false
	private _doOnTime: DoOnTime

	private _sentCallbacks: {[key: string]: boolean} = {}

	constructor (options: ConductorOptions) {
		super()
		this._options = options

		this._options = this._options // ts-lint fix: not used

		if (options.getCurrentTime) this._getCurrentTime = options.getCurrentTime

		setInterval(() => {
			if (this.timeline) {
				this._resolveTimeline()
			}
		}, 2500)
		this._doOnTime = new DoOnTime(() => {
			return this.getCurrentTime()
		})
		// this._doOnTime.on('callback', (...args) => {
		// 	this.emit('timelineCallback', ...args)
		// })

		if (options.autoInit) {
			this.init()
			.catch((e) => {
				this.emit('error','Error during auto-init: ', e)
			})
		}

	}
	/**
	 * Initialization, TODO, maybe do something here?
	 */
	public init (): Promise<void> {
		this._isInitialized = true
		this.resetResolver()

		return Promise.resolve()
	}
	/**
	 * Returns a nice, synchronized time.
	 */
	public getCurrentTime () {

		if (this._getCurrentTime) {
			// return 0
			return this._getCurrentTime()
		} else {
			return Date.now()
		}
	}
	get mapping (): Mappings {
		return this._mapping
	}
	set mapping (mapping: Mappings) {
		// Set mapping
		// re-resolve timeline
		this._mapping = mapping
		_.each(this.devices, (device: Device) => {
			device.mapping = this.mapping
		})

		if (this._timeline) {
			this._resolveTimeline()
		}
	}
	get timeline (): Array<TimelineContentObject> {
		return this._timeline
	}
	set timeline (timeline: Array<TimelineContentObject>) {

		this._timeline = timeline
		// We've got a new timeline, anything could've happened at this point
		// Highest priority right now is to determine if any commands have to be sent RIGHT NOW
		// After that, we'll move further ahead in time, creating commands ready for scheduling

		this.resetResolver()

	}

	public getDevices (): Array<Device> {
		return _.values(this.devices)
	}
	public getDevice (deviceId: string) {
		return this.devices[deviceId]
	}
<<<<<<< HEAD
	public addDevice (deviceId, deviceOptions: DeviceOptions): Promise<any> {
		let newDevice: Device | null = null

		if (deviceOptions.type === DeviceType.ABSTRACT) {
			// Add Abstract device:
			newDevice = new AbstractDevice(deviceId, deviceOptions, {
				// TODO: Add options
				getCurrentTime: () => { return this.getCurrentTime() }
			}) as Device
		} else if (deviceOptions.type === DeviceType.CASPARCG) {
			// Add CasparCG device:
			newDevice = new CasparCGDevice(deviceId, deviceOptions, {
				// TODO: Add options
				getCurrentTime: () => { return this.getCurrentTime() }
			}) as Device
		} else if (deviceOptions.type === DeviceType.ATEM) {
			newDevice = new AtemDevice(deviceId, deviceOptions, {
				// TODO: Add options
				getCurrentTime: () => { return this.getCurrentTime() }
			}) as Device
		} else if (deviceOptions.type === DeviceType.LAWO) {
			newDevice = new LawoDevice(deviceId, deviceOptions, {
				// TODO: Add options
				getCurrentTime: () => { return this.getCurrentTime() }
			}) as Device
		}
		if (newDevice) {
			console.log('Initializing ' + DeviceType[deviceOptions.type] + '...')
=======
	public addDevice (deviceId, deviceOptions: DeviceOptions): Promise<Device> {
		try {
			let newDevice: Device

			if (deviceOptions.type === DeviceType.ABSTRACT) {
				// Add Abstract device:
				newDevice = new AbstractDevice(deviceId, deviceOptions, {
					getCurrentTime: () => { return this.getCurrentTime() }
				}) as Device
			} else if (deviceOptions.type === DeviceType.CASPARCG) {
				// Add CasparCG device:
				newDevice = new CasparCGDevice(deviceId, deviceOptions, {
					getCurrentTime: () => { return this.getCurrentTime() }
				}, this) as Device
			} else if (deviceOptions.type === DeviceType.ATEM) {
				newDevice = new AtemDevice(deviceId, deviceOptions, {
					getCurrentTime: () => { return this.getCurrentTime() }
				}) as Device
			} else if (deviceOptions.type === DeviceType.HTTPSEND) {
				newDevice = new HttpSendDevice(deviceId, deviceOptions, {
					getCurrentTime: () => { return this.getCurrentTime() }
				}) as Device
			} else {
				return Promise.reject('No matching device type for "' + deviceOptions.type + '" ("' + DeviceType[deviceOptions.type] + '") found')
			}

			this.emit('info', 'Initializing ' + DeviceType[deviceOptions.type] + '...')
>>>>>>> 33776a7e
			this.devices[deviceId] = newDevice
			newDevice.mapping = this.mapping

			return newDevice.init(deviceOptions.options)
			.then(() => {
				console.log(DeviceType[deviceOptions.type] + ' initialized!')
				return newDevice
			})
		} catch (e) {
			this.emit('error', e)
			return Promise.reject(e)
		}
	}
	public removeDevice (deviceId: string): Promise<void> {
		let device = this.devices[deviceId]

		if (device) {
			return device.terminate()
			.then((res) => {
				if (res) {
					delete this.devices[deviceId]
				}
			})
		} else {
			return Promise.reject('No device found')
		}
	}
	public destroy (): Promise<void> {
		return Promise.all(_.map(_.keys(this.devices), (deviceId: string) => {
			return this.removeDevice(deviceId)
		}))
		.then(() => {
			return
		})
	}
	// 	return Promise.all(ps)
	// }
	/**
	 * Resets the resolve-time, so that the resolving will happen for the point-in time NOW
	 * next time
	 */
	public resetResolver () {

		this._nextResolveTime = 0 // This will cause _resolveTimeline() to generate the state for NOW

		this._triggerResolveTimeline()
	}
	/**
	 * This is the main resolve-loop.
	 */
	private _triggerResolveTimeline (timeUntilTrigger?: number) {

		// console.log('_triggerResolveTimeline', timeUntilTrigger)

		if (this._resolveTimelineTrigger) {
			clearTimeout(this._resolveTimelineTrigger)
		}

		if (timeUntilTrigger) {
			// resolve at a later stage
			this._resolveTimelineTrigger = setTimeout(() => {
				this._resolveTimeline()
			}, timeUntilTrigger)
		} else {
			// resolve right away:
			this._resolveTimeline()
		}

	}
	/**
	 * Resolves the timeline for the next resolve-time, generates the commands and passes on the commands.
	 */
	private _resolveTimeline () {
		let timeUntilNextResolve = LOOKAHEADTIME

		try {

			if (!this._isInitialized) {
				console.log('TSR is not initialized yet')
				return
			}
			const now = this.getCurrentTime()
			let resolveTime: number = this._nextResolveTime || now

			console.log('resolveTimeline ' + resolveTime + ' -----------------------------')

			if (resolveTime > now + LOOKAHEADTIME) {
				console.log('Too far ahead (' + resolveTime + ')')
				this._triggerResolveTimeline(LOOKAHEADTIME)
				return
			}

			this._fixNowObjects(resolveTime)

			let timeline = this.timeline
			_.each(timeline, (o) => {
				delete o['parent']
				if (o.isGroup) {
					if (o.content.objects) {
						_.each(o.content.objects, (o2) => {
							delete o2['parent']
						})
					}
				}
			})
			// @ts-ignore
			// console.log('timeline', JSON.stringify(timeline, ' ', 2))

			// Generate the state for that time:
			let tlState = Resolver.getState(clone(timeline), resolveTime)

			_.each(tlState.LLayers, (obj) => {
				delete obj['parent']
			})
			_.each(tlState.GLayers, (obj) => {
				delete obj['parent']
			})
			// @ts-ignore
			// console.log('tlState', JSON.stringify(tlState.LLayers,' ', 2))

			// Split the state into substates that are relevant for each device
			let getFilteredLayers = (layers: TimelineState['LLayers'], device: Device) => {
				let filteredState = {}
				_.each(layers, (o: TimelineResolvedObject, layerId: string) => {
					let mapping: Mapping = this._mapping[o.LLayer + '']
					if (mapping) {
						if (
							mapping.deviceId === device.deviceId &&
							mapping.device === device.deviceType
						) {
							filteredState[layerId] = o
						}
					}
				})
				return filteredState
			}
			_.each(this.devices, (device: Device/*, deviceName: string*/) => {

				// The subState contains only the parts of the state relevant to that device
				let subState: TimelineState = {
					time: tlState.time,
					LLayers: getFilteredLayers(tlState.LLayers, device),
					GLayers: getFilteredLayers(tlState.GLayers, device)
				}
				// console.log('State of device ' + device.deviceName, tlState.LLayers )
				// Pass along the state to the device, it will generate its commands and execute them:
				try {
					device.handleState(subState)
				} catch (e) {
					console.log('Error in device "' + device.deviceId + '"', e)
				}
			})

			// Now that we've handled this point in time, it's time to determine what the next point in time is:

			// console.log(tlState.time)
			const timelineWindow = Resolver.getTimelineInWindow(timeline, tlState.time, tlState.time + LOOKAHEADTIME)

			const nextEvents = Resolver.getNextEvents(timelineWindow, tlState.time + MINTIMEUNIT, 1)

			const now2 = this.getCurrentTime()
			if (nextEvents.length) {
				let nextEvent = nextEvents[0]

				// console.log('nextEvent', nextEvent)

				timeUntilNextResolve = Math.max(MINTRIGGERTIME,
					Math.min(LOOKAHEADTIME,
						(nextEvent.time - now2) - PREPARETIME
					)
				)

				// console.log('timeUntilNextResolve', timeUntilNextResolve)

				// resolve at nextEvent.time next time:
				this._nextResolveTime = nextEvent.time

			} else {
				// there's nothing ahead in the timeline
				// console.log('no next events')

				// Tell the devices that the future is clear:
				_.each(this.devices, (device: Device) => {
					device.clearFuture(tlState.time)
				})

				// resolve at "now" then next time:
				this._nextResolveTime = 0
			}
			// Special function: send callback to Core
			let sentCallbacksOld = this._sentCallbacks
			let sentCallbacksNew: {[key: string]: boolean} = {}
			_.each (tlState.GLayers, (o: TimelineResolvedObject) => {
				if (o.content.callBack) {
					let callBackId = o.id + o.content.callBack + o.resolved.startTime + JSON.stringify(o.content.callBackData)
					sentCallbacksNew[callBackId] = true
					if (!sentCallbacksOld[callBackId]) {
						// this._doOnTime.queue(resolveTime, o.id, o.content.callBack, o.content.callBackData)
						// this._doOnTime.queue(o.resolved.startTime, o.id, o.content.callBack, o.content.callBackData)
						this._doOnTime.queue(o.resolved.startTime, () => {
							this.emit('timelineCallback',
								o.resolved.startTime,
								o.id,
								o.content.callBack,
								o.content.callBackData
							)
						})
					} else {
						// callback already sent, do nothing
						console.log('callback already sent', callBackId)
					}
				}
			})
			this._sentCallbacks = sentCallbacksNew
		} catch (e) {
			this.emit('error', e)
		}

		try {
			// console.log('this._nextResolveTime', this._nextResolveTime)
			this._triggerResolveTimeline(timeUntilNextResolve)
		} catch (e) {
			this.emit('error', e)
		}
	}

	private _fixNowObjects (now: number) {
		let objectsFixed: Array<{
			id: string,
			time: number
		}> = []

		let setObjectTime = (o: TimelineContentObject, time: number) => {
			o.trigger.value = time // set the objects to "now" so that they are resolved correctly temporarily
			objectsFixed.push({
				id: o.id,
				time: time
			})
		}

		let timeline = this.timeline
		// First: fix the ones on the first level (i e not in groups), because they are easy:
		_.each(timeline, (o: TimelineContentObject) => {
			if (
				(o.trigger || {}).type === TriggerType.TIME_ABSOLUTE &&
				o.trigger.value === 'now'
			) {
				setObjectTime(o, now)
			}
		})

		// Then, resolve the timeline to be able to set "now" inside groups, relative to parents:
		let dontIterateAgain
		let wouldLikeToIterateAgain
		let tl
		let tld
		let fixObjects = (objs, parentObject?: TimelineContentObject ) => {

			_.each(objs, (o: TimelineContentObject) => {
				if (
					(o.trigger || {}).type === TriggerType.TIME_ABSOLUTE &&
					o.trigger.value === 'now'
				) {
					// find parent, and set relative to that
					if (parentObject) {
						let developedParent = _.findWhere(tld.groups, {id: parentObject.id})
						if (developedParent && developedParent['resolved'].startTime) {
							dontIterateAgain = false
							setObjectTime(o, now - developedParent['resolved'].startTime)
						} else {
							// the parent isn't found, it's probably not resolved (yet), try iterating once more:
							wouldLikeToIterateAgain = true
						}
					} else {
						// no parent object
						dontIterateAgain = false
						setObjectTime(o, now)
					}
				}
				if (o.isGroup && o.content.objects) {
					fixObjects(o.content.objects, o)
				}
			})

		}

		for (let i = 0; i < 10; i++) {
			wouldLikeToIterateAgain = false
			dontIterateAgain = true

			tl = Resolver.getTimelineInWindow(timeline)
			tld = Resolver.developTimelineAroundTime(tl, now)
			fixObjects(timeline)
			if (!wouldLikeToIterateAgain && dontIterateAgain) break
		}

		// fixObjects(this.timeline, 0)

		// console.log('objectsFixed', objectsFixed)

		if (objectsFixed.length) {
			let r: TimelineTriggerTimeResult = objectsFixed
			// console.log('setTimelineTriggerTime', r)
			this.emit('setTimelineTriggerTime', r)
		}
	}
}<|MERGE_RESOLUTION|>--- conflicted
+++ resolved
@@ -14,12 +14,8 @@
 import { Mappings, Mapping, DeviceType } from './devices/mapping'
 import { AtemDevice } from './devices/atem'
 import { EventEmitter } from 'events'
-<<<<<<< HEAD
-import { TimelineCallback } from './timelineCallback'
-import { LawoDevice } from './devices/lawo';
-=======
+import { LawoDevice } from './devices/lawo'
 import { DoOnTime } from './doOnTime'
->>>>>>> 33776a7e
 
 const LOOKAHEADTIME = 5000 // Will look ahead this far into the future
 const PREPARETIME = 2000 // Will prepare commands this time before the event is to happen
@@ -149,36 +145,7 @@
 	public getDevice (deviceId: string) {
 		return this.devices[deviceId]
 	}
-<<<<<<< HEAD
-	public addDevice (deviceId, deviceOptions: DeviceOptions): Promise<any> {
-		let newDevice: Device | null = null
-
-		if (deviceOptions.type === DeviceType.ABSTRACT) {
-			// Add Abstract device:
-			newDevice = new AbstractDevice(deviceId, deviceOptions, {
-				// TODO: Add options
-				getCurrentTime: () => { return this.getCurrentTime() }
-			}) as Device
-		} else if (deviceOptions.type === DeviceType.CASPARCG) {
-			// Add CasparCG device:
-			newDevice = new CasparCGDevice(deviceId, deviceOptions, {
-				// TODO: Add options
-				getCurrentTime: () => { return this.getCurrentTime() }
-			}) as Device
-		} else if (deviceOptions.type === DeviceType.ATEM) {
-			newDevice = new AtemDevice(deviceId, deviceOptions, {
-				// TODO: Add options
-				getCurrentTime: () => { return this.getCurrentTime() }
-			}) as Device
-		} else if (deviceOptions.type === DeviceType.LAWO) {
-			newDevice = new LawoDevice(deviceId, deviceOptions, {
-				// TODO: Add options
-				getCurrentTime: () => { return this.getCurrentTime() }
-			}) as Device
-		}
-		if (newDevice) {
-			console.log('Initializing ' + DeviceType[deviceOptions.type] + '...')
-=======
+
 	public addDevice (deviceId, deviceOptions: DeviceOptions): Promise<Device> {
 		try {
 			let newDevice: Device
@@ -201,12 +168,16 @@
 				newDevice = new HttpSendDevice(deviceId, deviceOptions, {
 					getCurrentTime: () => { return this.getCurrentTime() }
 				}) as Device
+			} else if (deviceOptions.type === DeviceType.LAWO) {
+				newDevice = new LawoDevice(deviceId, deviceOptions, {
+					// TODO: Add options
+					getCurrentTime: () => { return this.getCurrentTime() }
+				}) as Device
 			} else {
 				return Promise.reject('No matching device type for "' + deviceOptions.type + '" ("' + DeviceType[deviceOptions.type] + '") found')
 			}
 
 			this.emit('info', 'Initializing ' + DeviceType[deviceOptions.type] + '...')
->>>>>>> 33776a7e
 			this.devices[deviceId] = newDevice
 			newDevice.mapping = this.mapping
 
