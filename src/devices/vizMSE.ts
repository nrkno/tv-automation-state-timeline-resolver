--- conflicted
+++ resolved
@@ -1109,11 +1109,7 @@
 		})
 
 		await Promise.all(
-<<<<<<< HEAD
-			_.map(this._expectedPlayoutItems, async expectedPlayoutItem => {
-=======
 			_.map(expectedPlayoutItems, async expectedPlayoutItem => {
->>>>>>> bd201896
 				try {
 					const stateLayer: VizMSEStateLayer | undefined = (
 						_.isNumber(expectedPlayoutItem.templateName) ?
@@ -1137,11 +1133,7 @@
 					)
 
 					if (stateLayer) {
-<<<<<<< HEAD
-						const item: ExpectedPlayoutItemContentVizMSEInternal = {
-=======
 						const item: VizMSEPlayoutItemContentInternal = {
->>>>>>> bd201896
 							...expectedPlayoutItem,
 							templateInstance: VizMSEManager.getTemplateInstance(stateLayer)
 						}
@@ -1201,11 +1193,7 @@
 								isLoaded: this._isElementLoaded(newEl),
 								isLoading: this._isElementLoading(newEl)
 							}
-<<<<<<< HEAD
-							this.emit('error', `Element ${elementRef}: ${JSON.stringify(newEl)}`)
-=======
 							this.emit('debug', `Element ${elementRef}: ${JSON.stringify(newEl)}`)
->>>>>>> bd201896
 						} catch (e) {
 							this.emit('error', `Error in updateElementsLoadedStatus: ${e.toString()}`)
 						}
