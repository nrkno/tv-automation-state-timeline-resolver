--- conflicted
+++ resolved
@@ -390,20 +390,10 @@
 					let media = stateLayer.media
 					let transitions = {} as any
 					if (baseContent.transitions.inTransition) {
-						transitions.inTransition = new StateNS.Transition(
-							baseContent.transitions.inTransition.type,
-							baseContent.transitions.inTransition.duration || baseContent.transitions.inTransition.maskFile,
-							baseContent.transitions.inTransition.easing || baseContent.transitions.inTransition.delay,
-							baseContent.transitions.inTransition.direction || baseContent.transitions.inTransition.overlayFile
-						)
+						transitions.inTransition = new StateNS.Transition(baseContent.transitions.inTransition)
 					}
 					if (baseContent.transitions.outTransition) {
-						transitions.outTransition = new StateNS.Transition(
-							baseContent.transitions.outTransition.type,
-							baseContent.transitions.outTransition.duration || baseContent.transitions.outTransition.maskFile,
-							baseContent.transitions.outTransition.easing || baseContent.transitions.outTransition.delay,
-							baseContent.transitions.outTransition.direction || baseContent.transitions.outTransition.overlayFile
-						)
+						transitions.outTransition = new StateNS.Transition(baseContent.transitions.outTransition)
 					}
 					stateLayer.media = new StateNS.TransitionObject(media, {
 						inTransition: transitions.inTransition,
@@ -469,7 +459,6 @@
 				caspar.channels[channel.channelNo] = channel
 
 				// create layer of appropriate type
-<<<<<<< HEAD
 				const foregroundStateLayer = foregroundObj ? this.convertObjectToCasparState(foregroundObj, mapping, true) : undefined
 				const backgroundStateLayer = backgroundObj ? this.convertObjectToCasparState(backgroundObj, mapping, false) : undefined
 
@@ -480,177 +469,6 @@
 							...backgroundStateLayer as StateNS.NextUp,
 							auto: false
 						}) : undefined
-=======
-				let stateLayer: StateNS.ILayerBase | null = null
-				if (
-					layer.content.type === TimelineContentTypeCasparCg.MEDIA
-				) {
-					const mediaObj = layer as any as TimelineObjCCGMedia
-
-					stateLayer = literal<StateNS.IMediaLayer>({
-						id: 			layer.id,
-						layerNo:		mapping.layer,
-						content:		StateNS.LayerContentType.MEDIA,
-						media:			mediaObj.content.file,
-						playTime:		(
-							mediaObj.content.noStarttime ||
-							(
-								mediaObj.content.loop &&
-								!mediaObj.content.seek &&
-								!mediaObj.content.inPoint &&
-								!mediaObj.content.length
-							)
-							?
-							null :
-							startTime
-						) || null,
-
-						pauseTime:		mediaObj.content.pauseTime || null,
-						playing:		mediaObj.content.playing !== undefined ? mediaObj.content.playing : true,
-
-						looping:		mediaObj.content.loop,
-						seek:			mediaObj.content.seek,
-						inPoint:		mediaObj.content.inPoint,
-						length:			mediaObj.content.length,
-
-						channelLayout:	mediaObj.content.channelLayout
-					})
-				} else if (layer.content.type === TimelineContentTypeCasparCg.IP) {
-
-					const ipObj = layer as any as TimelineObjCCGIP
-
-					stateLayer = literal<StateNS.IMediaLayer>({
-						id: 			layer.id,
-						layerNo:		mapping.layer,
-						content:		StateNS.LayerContentType.MEDIA,
-						media:			ipObj.content.uri,
-						channelLayout:	ipObj.content.channelLayout,
-						playTime:		null, // ip inputs can't be seeked // layer.resolved.startTime || null,
-						playing:		true,
-						seek:			0 // ip inputs can't be seeked
-					})
-				} else if (layer.content.type === TimelineContentTypeCasparCg.INPUT) {
-					const inputObj = layer as any as TimelineObjCCGInput
-
-					stateLayer = literal<StateNS.IInputLayer>({
-						id: 			layer.id,
-						layerNo:		mapping.layer,
-						content:		StateNS.LayerContentType.INPUT,
-						media:			'decklink',
-						input: {
-							device:			inputObj.content.device,
-							channelLayout:	inputObj.content.channelLayout
-						},
-						playing:		true,
-						playTime:		null
-					})
-				} else if (layer.content.type === TimelineContentTypeCasparCg.TEMPLATE) {
-					const recordObj = layer as any as TimelineObjCCGTemplate
-
-					stateLayer = literal<StateNS.ITemplateLayer>({
-						id: 			layer.id,
-						layerNo:		mapping.layer,
-						content:		StateNS.LayerContentType.TEMPLATE,
-						media:			recordObj.content.name,
-
-						playTime:		startTime || null,
-						playing:		true,
-
-						templateType:	recordObj.content.templateType || 'html',
-						templateData:	recordObj.content.data,
-						cgStop:			recordObj.content.useStopCommand
-					})
-				} else if (layer.content.type === TimelineContentTypeCasparCg.HTMLPAGE) {
-					const htmlObj = layer as any as TimelineObjCCGHTMLPage
-
-					stateLayer = literal<StateNS.IHtmlPageLayer>({
-						id: 			layer.id,
-						layerNo:	mapping.layer,
-						content:	StateNS.LayerContentType.HTMLPAGE,
-						media:		htmlObj.content.url,
-
-						playTime:	startTime || null,
-						playing:	true
-					})
-				} else if (layer.content.type === TimelineContentTypeCasparCg.ROUTE) {
-					const routeObj = layer as any as TimelineObjCCGRoute
-
-					if (routeObj.content.mappedLayer) {
-						let routeMapping = this.getMapping()[routeObj.content.mappedLayer] as MappingCasparCG
-						if (routeMapping) {
-							routeObj.content.channel	= routeMapping.channel
-							routeObj.content.layer		= routeMapping.layer
-						}
-					}
-					stateLayer = literal<StateNS.IRouteLayer>({
-						id: 			layer.id,
-						layerNo:		mapping.layer,
-						content:		StateNS.LayerContentType.ROUTE,
-						media:			'route',
-						route: {
-							channel:			routeObj.content.channel || 0,
-							layer:				routeObj.content.layer,
-							channelLayout:		routeObj.content.channelLayout
-						},
-						mode:			routeObj.content.mode || undefined,
-						delay:			routeObj.content.delay || undefined,
-						playing:		true,
-						playTime:		null // layer.resolved.startTime || null,
-					})
-				} else if (layer.content.type === TimelineContentTypeCasparCg.RECORD) {
-					const recordObj = layer as any as TimelineObjCCGRecord
-
-					if (startTime) {
-						stateLayer = literal<StateNS.IRecordLayer>({
-							id: 				layer.id,
-							layerNo:			mapping.layer,
-							content:			StateNS.LayerContentType.RECORD,
-							media:				recordObj.content.file,
-							encoderOptions:		recordObj.content.encoderOptions,
-							playing:			true,
-							playTime:			startTime || 0
-						})
-					}
-				}
-
-				// if no appropriate layer could be created, make it an empty layer
-				if (!stateLayer) {
-					let l: StateNS.IEmptyLayer = {
-						id: layer.id,
-						layerNo: mapping.layer,
-						content: StateNS.LayerContentType.NOTHING,
-						playing: false,
-						pauseTime: 0
-					}
-					stateLayer = l
-				} // now it holds that stateLayer is truthy
-
-				const baseContent = layer.content as TimelineObjCCGProducerContentBase
-				if (baseContent.transitions) { // add transitions to the layer obj
-					switch (baseContent.type) {
-						case TimelineContentTypeCasparCg.MEDIA:
-						case TimelineContentTypeCasparCg.IP:
-						case TimelineContentTypeCasparCg.TEMPLATE:
-						case TimelineContentTypeCasparCg.INPUT:
-						case TimelineContentTypeCasparCg.ROUTE:
-							// create transition object
-							let media = stateLayer.media
-							let transitions = {} as any
-							if (baseContent.transitions.inTransition) {
-								transitions.inTransition = new StateNS.Transition(baseContent.transitions.inTransition)
-							}
-							if (baseContent.transitions.outTransition) {
-								transitions.outTransition = new StateNS.Transition(baseContent.transitions.outTransition)
-							}
-							stateLayer.media = new StateNS.TransitionObject(media, {
-								inTransition: transitions.inTransition,
-								outTransition: transitions.outTransition
-							})
-							break
-						default :
-							// create transition using mixer
-							break
->>>>>>> eee24bb9
 					}
 				} else if (backgroundStateLayer) {
 					if (mapping.previewWhenNotOnAir) {
