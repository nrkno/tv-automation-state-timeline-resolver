--- conflicted
+++ resolved
@@ -1,46 +1,4 @@
-<<<<<<< HEAD
-export class MockTime {
-	private _now: number = 10000
-	private _hasBeeninit: boolean = false
-	mockDateNow () {
-		Date.now = jest.fn(() => {
-			return this.getCurrentTime()
-		})
-	}
-	get now () {
-		if (!this._hasBeeninit) throw new Error('Has not been init')
-		return this.getCurrentTime()
-	}
-	getCurrentTime = () => {
-		return this._now
-	}
-	setNow = (t: number) => {
-		this._now = t
-	}
-	init = () => {
-		this._hasBeeninit = true
-		this._now = 10000
-		jest.useFakeTimers()
-	}
-	advanceTime = (advanceTime: number) => {
-		this._now += advanceTime
-		jest.advanceTimersByTime(advanceTime)
-	}
-	advanceTimeTo = (time: number) => {
-		let advance = time - this._now
-		if (advance < 0) throw new Error('advanceTime must be positive!')
-		this.advanceTime(advance)
-		expect(this._now).toEqual(time)
-	}
-	advanceTimeTicks = async (advanceTime: number) => {
-		// this._now += advanceTime
-
-		let endTime = this._now + advanceTime
-
-		const chunks = 5 // ms
-=======
 import { MockTime } from './mockTime'
->>>>>>> a16747bb
 
 describe('mockTime', () => {
 	test('mockTime sync', () => {
@@ -68,38 +26,7 @@
 		await mockTime.advanceTimeToTicks(12000)
 		expect(mockTime.now).toEqual(12000)
 		mockTime.advanceTimeToTicks(11000).catch((e) => {
-			done()
+			done(e)
 		})
-<<<<<<< HEAD
-	}
-}
-test('mockTime', () => {
-	let mockTime = new MockTime()
-	mockTime.init()
-	expect(mockTime.now).toEqual(10000)
-	expect(mockTime.now).toEqual(10000)
-
-	mockTime.advanceTime(100)
-	expect(mockTime.now).toEqual(10100)
-	mockTime.advanceTimeTo(12000)
-	expect(mockTime.now).toEqual(12000)
-	expect(() => {
-		mockTime.advanceTimeTo(11000)
-	}).toThrowError()
-})
-test('mockTimeAsync', async done => {
-	let mockTime = new MockTime()
-	mockTime.init()
-	expect(mockTime.now).toEqual(10000)
-	expect(mockTime.now).toEqual(10000)
-
-	await mockTime.advanceTimeTicks(100)
-	expect(mockTime.now).toEqual(10100)
-	await mockTime.advanceTimeToTicks(12000)
-	expect(mockTime.now).toEqual(12000)
-	mockTime.advanceTimeToTicks(11000).catch((e) => {
-		done(e)
-=======
->>>>>>> a16747bb
 	})
 })