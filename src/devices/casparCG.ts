import * as _ from 'underscore'
import {
	DeviceWithState,
	CommandWithContext,
	DeviceStatus,
	StatusCode
} from './device'
import {
	CasparCG,
	Command as CommandNS,
	AMCPUtil,
	AMCP,
	CasparCGSocketStatusEvent
} from 'casparcg-connection'
import {
	DeviceType,
	DeviceOptions,
	Mapping,
	TimelineResolvedObjectExtended,
	TimelineContentTypeCasparCg,
	MappingCasparCG,
	CasparCGOptions,
	TimelineObjCCGMedia,
	TimelineObjCCGHTMLPage,
	TimelineObjCCGRoute,
	TimelineObjCCGInput,
	TimelineObjCCGRecord,
	TimelineObjCCGTemplate,
	TimelineObjCCGProducerContentBase
} from '../types/src'

import {
	TimelineState,
	TimelineResolvedObject
} from 'superfly-timeline'
import {
	CasparCG as StateNS,
	CasparCGState } from 'casparcg-state'
import { DoOnTime, SendMode } from '../doOnTime'
import * as request from 'request'

// const BGLOADTIME = 1000 // the time we will look back to schedule a loadbg command.

/*
	This is a wrapper for a CasparCG device. All commands will be sent through this
*/
const MAX_TIMESYNC_TRIES = 5
const MAX_TIMESYNC_DURATION = 40
export interface CasparCGDeviceOptions extends DeviceOptions {
	options?: {
		commandReceiver?: (time: number, cmd: CommandNS.IAMCPCommand) => Promise<any>
		/* Timecode base of channel */
		timeBase?: {[channel: string]: number} | number
	}
}

export class CasparCGDevice extends DeviceWithState<TimelineState> {

	private _ccg: CasparCG
	private _ccgState: CasparCGState
	private _queue: { [token: string]: {time: number, command: CommandNS.IAMCPCommand} } = {}
	private _commandReceiver: (time: number, cmd: CommandNS.IAMCPCommand) => Promise<any>
	private _timeToTimecodeMap: {time: number, timecode: number} = { time: 0, timecode: 0 }
	private _timeBase: {[channel: string]: number} | number = {}
	private _useScheduling?: boolean
	private _doOnTime: DoOnTime
	private _connectionOptions?: CasparCGOptions
	private _connected: boolean = false

	constructor (deviceId: string, deviceOptions: CasparCGDeviceOptions, options) {
		super(deviceId, deviceOptions, options)

		if (deviceOptions.options) {
			if (deviceOptions.options.commandReceiver) this._commandReceiver = deviceOptions.options.commandReceiver
			else this._commandReceiver = this._defaultCommandReceiver
			if (deviceOptions.options.timeBase) this._timeBase = deviceOptions.options.timeBase
		}

		this._ccgState = new CasparCGState({
			externalLog: (...args) => {
				this.emit('debug', ...args)
			}
		})
		this._doOnTime = new DoOnTime(() => {
			return this.getCurrentTime()
		}, SendMode.BURST, this._deviceOptions)
		this._doOnTime.on('error', e => this.emit('error', 'doOnTime', e))
		this._doOnTime.on('slowCommand', msg => this.emit('slowCommand', this.deviceName + ': ' + msg))
	}

	/**
	 * Initiates the connection with CasparCG through the ccg-connection lib.
	 */
	async init (connectionOptions: CasparCGOptions): Promise<boolean> {
		this._connectionOptions = connectionOptions
		this._useScheduling = connectionOptions.useScheduling
		this._ccg = new CasparCG({
			host: connectionOptions.host,
			port: connectionOptions.port,
			autoConnect: true,
			virginServerCheck: true,
			onConnectionChanged: (connected: boolean) => {
				this._connected = connected
				this._connectionChanged()
			}
		})

		this._ccg.on(CasparCGSocketStatusEvent.CONNECTED, (event: CasparCGSocketStatusEvent) => {
			this.makeReady(false) // always make sure timecode is correct, setting it can never do bad
			.catch((e) => this.emit('error', 'casparCG.makeReady', e))
			if (event.valueOf().virginServer === true) {
				// a "virgin server" was just restarted (so it is cleared & black).
				// Otherwise it was probably just a loss of connection

				this._ccgState.softClearState()
				this.clearStates()
				this.emit('resetResolver')
			}
		})

		let command = await this._ccg.info()
		this._ccgState.initStateFromChannelInfo(_.map(command.response.data, (obj: any) => {
			return {
				channelNo: obj.channel,
				videoMode: obj.format.toUpperCase(),
				fps: obj.frameRate
			}
		}) as StateNS.ChannelInfo[], this.getCurrentTime())

		return true
	}

	terminate (): Promise<boolean> {
		this._doOnTime.dispose()
		return new Promise((resolve) => {
			this._ccg.disconnect()
			this._ccg.onDisconnected = () => {
				resolve()
			}
		})
	}

	/**
	 * Generates an array of CasparCG commands by comparing the newState against the oldState, or the current device state.
	 */
	handleState (newState: TimelineState) {
		// check if initialized:
		if (!this._ccgState.isInitialised) {
			this.emit('warning', 'CasparCG State not initialized yet')
			return
		}
		// console.log('handleState', newState)
		// this.emit('debug', 'handleState', newState)

		let previousStateTime = Math.max(this.getCurrentTime(), newState.time)
		let oldState = (this.getStateBefore(previousStateTime) || { state: { time: 0, LLayers: {}, GLayers: {} } }).state

		let newCasparState = this.convertStateToCaspar(newState)
		let oldCasparState = this.convertStateToCaspar(oldState)

		let commandsToAchieveState: Array<CommandNS.IAMCPCommandVO> = this._diffStates(oldCasparState, newCasparState, newState.time)

		// console.log('commandsToAchieveState', commandsToAchieveState)
		// this.emit('debug', 'commandsToAchieveState', commandsToAchieveState)
		// clear any queued commands later than this time:
		if (this._useScheduling) {
			this._clearScheduledFutureCommands(newState.time, commandsToAchieveState)
		} else {
			this._doOnTime.clearQueueNowAndAfter(previousStateTime)
		}
		// add the new commands to the queue:
		this._addToQueue(commandsToAchieveState, newState.time)

		// store the new state, for later use:
		this.setState(newState, newState.time)
	}

	clearFuture (clearAfterTime: number) {
		// Clear any scheduled commands after this time
		if (this._useScheduling) {
			for (let token in this._queue) {
				if (this._queue[token].time > clearAfterTime) {
					this._doCommand(new AMCP.ScheduleRemoveCommand(token)).catch(e => this.emit('error', e))
				}
			}
		} else {
			this._doOnTime.clearQueueAfter(clearAfterTime)
		}
	}
	get canConnect (): boolean {
		return true
	}
	get connected (): boolean {
		// Returns connection status
		return this._ccg ? this._ccg.connected : false
	}

	get deviceType () {
		return DeviceType.CASPARCG
	}
	get deviceName (): string {
		if (this._ccg) {
		  return 'CasparCG ' + this.deviceId + ' ' + this._ccg.host + ':' + this._ccg.port
		} else {
			return 'Uninitialized CasparCG ' + this.deviceId
		}
	}

	get queue () {
		if (this._queue) {
			return _.map(this._queue, (val, index) => [ val, index ])
		} else {
			return []
		}
	}

	/**
	 * Takes a timeline state and returns a CasparCG State that will work with the state lib.
	 * @param timelineState The timeline state to generate from.
	 */
	convertStateToCaspar (timelineState: TimelineState): StateNS.State {

		const caspar = new StateNS.State()

		_.each(timelineState.LLayers, (layer: TimelineResolvedObject, layerName: string) => {
			// tslint:disable-next-line
			const layerExt = layer as TimelineResolvedObjectExtended
			let foundMapping: Mapping = this.getMapping()[layerName]
			if (!foundMapping && layerExt.isBackground && layerExt.originalLLayer) {
				foundMapping = this.getMapping()[layerExt.originalLLayer]
			}

			if (
				foundMapping &&
				foundMapping.device === DeviceType.CASPARCG &&
				_.has(foundMapping,'channel') &&
				_.has(foundMapping,'layer')
			) {

				const mapping: MappingCasparCG = {
					device: DeviceType.CASPARCG,
					deviceId: foundMapping.deviceId,
					channel: foundMapping.channel || 0,
					layer: foundMapping.layer || 0
				}

				const channel = caspar.channels[mapping.channel] ? caspar.channels[mapping.channel] : new StateNS.Channel()
				channel.channelNo = Number(mapping.channel) || 1
				// @todo: check if we need to get fps.
				channel.fps = 25 / 1000 // 25 fps over 1000ms
				caspar.channels[channel.channelNo] = channel

				let stateLayer: StateNS.ILayerBase | null = null
				if (
					layer.content.type === TimelineContentTypeCasparCg.MEDIA
				) {
					const mediaObj = layer as TimelineObjCCGMedia & TimelineResolvedObjectExtended

					let l: StateNS.IMediaLayer = {
						layerNo: mapping.layer,
						content: StateNS.LayerContentType.MEDIA,
						media: mediaObj.content.attributes.file,
						playTime: mediaObj.resolved.startTime || null,
						pauseTime: mediaObj.resolved.pauseTime || null,
						playing: mediaObj.resolved.playing !== undefined ? mediaObj.resolved.playing : true,

						looping: mediaObj.content.attributes.loop,
						seek: mediaObj.content.attributes.seek,
						inPoint: mediaObj.content.attributes.inPoint,
						length: mediaObj.content.attributes.length,
						channelLayout: mediaObj.content.attributes.channelLayout
					}
					stateLayer = l
				} else if (layer.content.type === TimelineContentTypeCasparCg.IP) {
					let l: StateNS.IMediaLayer = {
						layerNo: mapping.layer,
						content: StateNS.LayerContentType.MEDIA,
						media: layer.content.attributes.uri,
						channelLayout: layer.content.attributes.channelLayout,
						playTime: null, // ip inputs can't be seeked // layer.resolved.startTime || null,
						playing: true,
						seek: 0 // ip inputs can't be seeked
					}
					stateLayer = l
				} else if (layer.content.type === TimelineContentTypeCasparCg.INPUT) {
					const inputObj = layer as TimelineObjCCGInput & TimelineResolvedObjectExtended

					let l: StateNS.IInputLayer = {
						layerNo: mapping.layer,
						content: StateNS.LayerContentType.INPUT,
						media: 'decklink',
						input: {
							device: inputObj.content.attributes.device,
							channelLayout: inputObj.content.attributes.channelLayout
						},
						playing: true,
						playTime: null
					}
					stateLayer = l
				} else if (layer.content.type === TimelineContentTypeCasparCg.TEMPLATE) {
					const recordObj = layer as TimelineObjCCGTemplate & TimelineResolvedObjectExtended

					let l: StateNS.ITemplateLayer = {
						layerNo: mapping.layer,
						content: StateNS.LayerContentType.TEMPLATE,
						media: recordObj.content.attributes.name,

						playTime: recordObj.resolved.startTime || null,
						playing: true,

						templateType: recordObj.content.attributes.type || 'html',
						templateData: recordObj.content.attributes.data,
						cgStop: recordObj.content.attributes.useStopCommand
					}
					stateLayer = l
				} else if (layer.content.type === TimelineContentTypeCasparCg.HTMLPAGE) {
					const htmlObj = layer as TimelineObjCCGHTMLPage & TimelineResolvedObjectExtended

					let l: StateNS.IHtmlPageLayer = {
						layerNo: mapping.layer,
						content: StateNS.LayerContentType.HTMLPAGE,
						media: htmlObj.content.attributes.url,

						playTime: htmlObj.resolved.startTime || null,
						playing: true
					}
					stateLayer = l
				} else if (layer.content.type === TimelineContentTypeCasparCg.ROUTE) {
					const routeObj = layer as TimelineObjCCGRoute & TimelineResolvedObjectExtended

					if (routeObj.content.attributes.LLayer) {
						// tslint:disable-next-line
						let routeMapping = this.getMapping()[routeObj.content.attributes.LLayer] as MappingCasparCG
						if (routeMapping) {
							routeObj.content.attributes.channel = routeMapping.channel
							routeObj.content.attributes.layer = routeMapping.layer
						}
					}
					let l: StateNS.IRouteLayer = {
						layerNo: mapping.layer,
						content: StateNS.LayerContentType.ROUTE,
						media: 'route',
						route: {
							channel: routeObj.content.attributes.channel || 0,
							layer: routeObj.content.attributes.layer,
							channelLayout: routeObj.content.attributes.channelLayout
						},
						mode: routeObj.content.attributes.mode || undefined,
						playing: true,
						playTime: null // layer.resolved.startTime || null
					}
					stateLayer = l
				} else if (layer.content.type === TimelineContentTypeCasparCg.RECORD) {
					const recordObj = layer as TimelineObjCCGRecord & TimelineResolvedObjectExtended

					if (recordObj.resolved.startTime) {
						let l: StateNS.IRecordLayer = {
							layerNo: mapping.layer,
							content: StateNS.LayerContentType.RECORD,
							media: recordObj.content.attributes.file,
							encoderOptions: recordObj.content.attributes.encoderOptions,
							playing: true,
							playTime: recordObj.resolved.startTime || 0
						}
						stateLayer = l
					}
				}
				if (!stateLayer) {
					let l: StateNS.IEmptyLayer = {
						layerNo: mapping.layer,
						content: StateNS.LayerContentType.NOTHING,
						playing: false,
						pauseTime: 0
					}
					stateLayer = l
				}
				if (stateLayer) {
					const baseContent = layer.content as TimelineObjCCGProducerContentBase
					if (baseContent.transitions) {
						switch (baseContent.type) {
							case TimelineContentTypeCasparCg.MEDIA:
<<<<<<< HEAD
							case TimelineContentTypeCasparCg.VIDEO:
							case TimelineContentTypeCasparCg.AUDIO:
=======
>>>>>>> dd4dacfa
							case TimelineContentTypeCasparCg.IP:
							case TimelineContentTypeCasparCg.TEMPLATE:
							case TimelineContentTypeCasparCg.INPUT:
							case TimelineContentTypeCasparCg.ROUTE:
								// create transition object
								let media = stateLayer.media
								let transitions = {} as any
								if (baseContent.transitions.inTransition) {
									transitions.inTransition = new StateNS.Transition(
										baseContent.transitions.inTransition.type,
										baseContent.transitions.inTransition.duration || baseContent.transitions.inTransition.maskFile,
										baseContent.transitions.inTransition.easing || baseContent.transitions.inTransition.delay,
										baseContent.transitions.inTransition.direction || baseContent.transitions.inTransition.overlayFile
									)
								}
								if (baseContent.transitions.outTransition) {
									transitions.outTransition = new StateNS.Transition(
										baseContent.transitions.outTransition.type,
										baseContent.transitions.outTransition.duration || baseContent.transitions.outTransition.maskFile,
										baseContent.transitions.outTransition.easing || baseContent.transitions.outTransition.delay,
										baseContent.transitions.outTransition.direction || baseContent.transitions.outTransition.overlayFile
									)
								}
								stateLayer.media = new StateNS.TransitionObject(media, {
									inTransition: transitions.inTransition,
									outTransition: transitions.outTransition
								})
								break
							default :
								// create transition using mixer
								break
						}
					}
					if (layer.resolved.mixer) {
						// just pass through values here:
						let mixer: StateNS.Mixer = {}
						_.each(layer.resolved.mixer, (value, property) => {
							mixer[property] = value
						})
						stateLayer.mixer = mixer
					}
					stateLayer.layerNo = mapping.layer
				}

				if (stateLayer && !layerExt.isBackground) {
					const prev = channel.layers[mapping.layer] || {}
					channel.layers[mapping.layer] = _.extend(stateLayer, _.pick(prev, 'nextUp'))
				} else if (stateLayer && layerExt.isBackground) {
					let s = stateLayer as StateNS.NextUp
					s.auto = false

					const res = channel.layers[mapping.layer]
					if (!res) {
						let l: StateNS.IEmptyLayer = {
							layerNo: mapping.layer,
							content: StateNS.LayerContentType.NOTHING,
							playing: false,
							pauseTime: 0,
							nextUp: s
						}
						channel.layers[mapping.layer] = l
					} else {
						channel.layers[mapping.layer].nextUp = s
					}
				}
			}
		})

		return caspar

	}

	async makeReady (okToDestroyStuff?: boolean): Promise<void> {
		// Sync Caspar Time to our time:
		let command = await this._ccg.info()
		let channels: any[] = command.response.data
		const attemptSync = async (channelNo, tries): Promise<void> => {
			let startTime = this.getCurrentTime()
			await this._commandReceiver(startTime, new AMCP.TimeCommand({
				channel: channelNo,
				timecode: this.convertTimeToTimecode(startTime, channelNo)
			}))

			let duration = this.getCurrentTime() - startTime
			if (duration > MAX_TIMESYNC_DURATION) { // @todo: acceptable time is dependent on fps
				if (tries > MAX_TIMESYNC_TRIES) {
					this.emit('error', 'CasparCG Time command took too long (' + MAX_TIMESYNC_TRIES + ' tries took longer than ' + MAX_TIMESYNC_DURATION + 'ms), channel will be slightly out of sync!')
					return Promise.resolve()
				}
				await new Promise(resolve => { setTimeout(() => resolve(), MAX_TIMESYNC_DURATION) })
				await attemptSync(channelNo, tries + 1)
			}

		}

		// console.log('channels', channels)

		if (this._useScheduling) {
			for (let i in channels) {
				let channel = channels[i]
				let channelNo = channel.channel
				await attemptSync(channelNo, 1)
			}
		}
		// Clear all channels (?)
		if (okToDestroyStuff) {
			await Promise.all(
				_.map(channels, async (channel: any) => {
					await this._commandReceiver(this.getCurrentTime(), new AMCP.ClearCommand({
						channel: channel.channel
					}))
				})
			)
		}
		// reset our own state(s):
		if (okToDestroyStuff) {
			this.clearStates()
		}
		// a resolveTimeline will be triggered later
	}

	restartCasparCG (): Promise<any> {
		return new Promise((resolve, reject) => {

			if (!this._connectionOptions) throw new Error('CasparCGDevice._connectionOptions is not set!')
			if (!this._connectionOptions.launcherHost) throw new Error('CasparCGDevice: config.launcherHost is not set!')
			if (!this._connectionOptions.launcherPort) throw new Error('CasparCGDevice: config.launcherPort is not set!')

			let url = `http://${this._connectionOptions.launcherHost}:${this._connectionOptions.launcherPort}/processes/casparcg/restart`
			request.post(
				url,
				{}, // json: cmd.params
				(error, response) => {
					if (error) {
						reject(error)
					} else if (response.statusCode === 200) {
						resolve()
					} else {
						reject('Bad reply: [' + response.statusCode + '] ' + response.body)
					}
				}
			)
		})
	}
	getStatus (): DeviceStatus {
		return {
			statusCode: this._connected ? StatusCode.GOOD : StatusCode.BAD
		}
	}

	private _diffStates (oldState, newState, time: number): Array<CommandNS.IAMCPCommandVO> {
		// @todo: this is a tmp fix for the command order. should be removed when ccg-state has been refactored.
		return this._ccgState.diffStatesOrderedCommands(oldState, newState, time)
		// let commands: Array<{
		// 	cmds: Array<CommandNS.IAMCPCommandVO>
		// 	additionalLayerState?: StateNS.ILayerBase
		// }> = this._ccgState.diffStates(oldState, newState)

		// let returnCommands: Array<CommandNS.IAMCPCommandVO> = []

		// _.each(commands, (cmdObject) => {
		// 	returnCommands = returnCommands.concat(cmdObject.cmds)
		// })

		// return returnCommands
	}
	private _doCommand (command: CommandNS.IAMCPCommand): Promise<void> {
		let time = this.getCurrentTime()
		return this._commandReceiver(time, command)
	}
	private _clearScheduledFutureCommands (time: number, commandsToSendNow: Array<CommandNS.IAMCPCommandVO>) {
		// clear any queued commands later than this time:
		let now = this.getCurrentTime()

		_.each(this._queue, (q, token: string) => {
			if (q.time < now) {
				// the command has expired / been executed
				delete this._queue[token]
			} else if (q.time >= time) {
				// The command is in the future

				// check if that command is about to be scheduled here as well:
				let matchingCommand: CommandNS.IAMCPCommand | undefined
				let matchingCommandI: number = -1
				if (q.time === time) {

					_.each(commandsToSendNow, (cmd: CommandNS.IAMCPCommandVO, i) => {
						let command: CommandNS.IAMCPCommand = AMCPUtil.deSerialize(cmd, 'id')

						if (
							command.name 	=== q.command.name &&
							command.channel	=== q.command.channel &&
							command.layer	=== q.command.layer &&
							_.isEqual(command.payload, q.command.payload)
						) {
							matchingCommand = command
							matchingCommandI = i
						}
					})
				}

				if (matchingCommand) {
					// We're about to send a command that's already scheduled in CasparCG
					// just ignore it then..

					// remove the commands from commands to send
					commandsToSendNow.splice(matchingCommandI, 1)
				} else {
					this._doCommand(new AMCP.ScheduleRemoveCommand(token)).catch(e => this.emit('error', e))
					delete this._queue[token]
				}

			}
		})

	}
	private _addToQueue (commandsToAchieveState: Array<CommandNS.IAMCPCommandVO>, time: number) {
		let i = 0
		let now = this.getCurrentTime()

		_.each(commandsToAchieveState, (cmd: CommandNS.IAMCPCommandVO) => {

			let command: CommandNS.IAMCPCommand = AMCPUtil.deSerialize(cmd, 'id')

			if (this._useScheduling) {
				if (time <= now) {
					this._doCommand(command).catch(e => this.emit('error', e))
				} else {
					const token = `${time.toString(36).substr(-8)}_${('000' + i++).substr(-4)}`
					let scheduleCommand = new AMCP.ScheduleSetCommand({
						token,
						timecode: this.convertTimeToTimecode(time, command.channel),
						command
					})
					this._doCommand(scheduleCommand).catch(e => this.emit('error', e))
					this._queue[token] = {
						time: time,
						command: command
					}
				}
			} else {
				this._doOnTime.queue(time, (command: CommandNS.IAMCPCommand) => {
					return this._doCommand(command)
				}, command)
			}
		})

	}
	private _defaultCommandReceiver (time: number, cmd: CommandNS.IAMCPCommand): Promise<any> {
		time = time

		let cwc: CommandWithContext = {
			context: null,
			command: cmd
		}
		this.emit('debug', cwc)

		return this._ccg.do(cmd)
		.then((resCommand) => {
			if (this._queue[resCommand.token]) {
				delete this._queue[resCommand.token]
			}
		}).catch((error) => {
			this.emit('error', 'casparcg.defaultCommandReceiver ' + cmd.name, error)
			if (cmd.name === 'ScheduleSetCommand') {
				// delete this._queue[cmd.getParam('command').token]
				delete this._queue[cmd.token]
			}
		})
	}

	private convertTimeToTimecode (time: number, channel: number): string {
		let relTime = time - this._timeToTimecodeMap.time
		let timecodeTime = this._timeToTimecodeMap.timecode + relTime

		let timeBase = (
			typeof this._timeBase === 'object' ?
			this._timeBase[channel + ''] :
			this._timeBase
		) || 25

		let timecode = [
			('0' + (Math.floor(timecodeTime / 3.6e6) % 24)).substr(-2),
			('0' + (Math.floor(timecodeTime / 6e4) % 60)).substr(-2),
			('0' + (Math.floor(timecodeTime / 1e3) % 60)).substr(-2),
			('0' + (Math.floor(timecodeTime / (1000 / timeBase)) % timeBase)).substr(-(timeBase + '').length)
		]

		return timecode.join(':')
	}
	private _connectionChanged () {
		this.emit('connectionChanged', this.getStatus())
	}
}<|MERGE_RESOLUTION|>--- conflicted
+++ resolved
@@ -379,11 +379,6 @@
 					if (baseContent.transitions) {
 						switch (baseContent.type) {
 							case TimelineContentTypeCasparCg.MEDIA:
-<<<<<<< HEAD
-							case TimelineContentTypeCasparCg.VIDEO:
-							case TimelineContentTypeCasparCg.AUDIO:
-=======
->>>>>>> dd4dacfa
 							case TimelineContentTypeCasparCg.IP:
 							case TimelineContentTypeCasparCg.TEMPLATE:
 							case TimelineContentTypeCasparCg.INPUT:
