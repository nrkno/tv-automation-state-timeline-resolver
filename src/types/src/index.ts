--- conflicted
+++ resolved
@@ -11,15 +11,12 @@
 export * from './sisyfos'
 export * from './quantel'
 export * from './tcpSend'
-<<<<<<< HEAD
+export * from './singularLive'
 export * from './vmix'
-=======
-export * from './singularLive'
 
 export * from './device'
 export * from './mapping'
 
->>>>>>> f5874644
 import * as Timeline from './superfly-timeline'
 import { TimelineObjAtemAny } from './atem'
 import { TimelineObjCasparCGAny } from './casparcg'
@@ -34,11 +31,8 @@
 import { TSRTimelineObjProps } from './mapping'
 import { TimelineObjQuantelAny } from './quantel'
 import { TimelineObjSisyfosAny } from './sisyfos'
-<<<<<<< HEAD
+import { TimelineObjSingularLiveAny } from './singularLive'
 import { TimelineObjVMixAny } from './vmix'
-=======
-import { TimelineObjSingularLiveAny } from './singularLive'
->>>>>>> f5874644
 
 export { Timeline }
 
@@ -58,11 +52,8 @@
 	HTTPWATCHER = 10,
 	SISYFOS = 11,
 	QUANTEL = 12,
-<<<<<<< HEAD
+	SINGULAR_LIVE = 14,
 	VMIX = 20
-=======
-	SINGULAR_LIVE = 14
->>>>>>> f5874644
 }
 
 export interface TSRTimelineKeyframe<T> extends Timeline.TimelineKeyframe {
@@ -108,11 +99,8 @@
 	TimelineObjPanasonicPtzAny |
 	TimelineObjQuantelAny |
 	TimelineObjSisyfosAny |
-<<<<<<< HEAD
+	TimelineObjSingularLiveAny |
 	TimelineObjVMixAny
-=======
-	TimelineObjSingularLiveAny
->>>>>>> f5874644
 )
 
 export type TSRTimeline = Array<TSRTimelineObj>