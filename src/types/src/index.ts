export * from './atem'
export * from './casparcg'
export * from './http'
export * from './hyperdeck'
export * from './lawo'
export * from './osc'
export * from './pharos'
export * from './ptz'
<<<<<<< HEAD
export * from './quantel'
=======
export * from './tcpSend'
>>>>>>> 57b38cee
import * as Timeline from './superfly-timeline'
import { TimelineObjAtemAny } from './atem'
import { TimelineObjCasparCGAny } from './casparcg'
import { TimelineObjHTTPSendAny } from './http'
import { TimelineObjTCPSendAny } from './tcpSend'
import { TimelineObjHyperdeckAny } from './hyperdeck'
import { TimelineObjLawoAny } from './lawo'
import { TimelineObjOSCAny } from './osc'
import { TimelineObjPharosAny } from './pharos'
import { TimelineObjPanasonicPtzAny } from './ptz'
import { TimelineObjAbstractAny } from './abstract'
import { TSRTimelineObjProps } from './mapping'
<<<<<<< HEAD
import { TimelineObjQuantelAny } from './quantel'
=======
import { TimelineObjSisyfosAny } from './sisyfos'
>>>>>>> 57b38cee

export { Timeline }
export * from './mapping'

export type Omit<T, K extends keyof T> = Pick<T, Exclude<keyof T, K>>

export enum DeviceType {
	ABSTRACT = 0,
	CASPARCG = 1,
	ATEM = 2,
	LAWO = 3,
	HTTPSEND = 4,
	PANASONIC_PTZ = 5,
	TCPSEND = 6,
	HYPERDECK = 7,
	PHAROS = 8,
	OSC = 9,
	HTTPWATCHER = 10,
<<<<<<< HEAD
	QUANTEL = 11
=======
	SISYFOS = 11
>>>>>>> 57b38cee
}

export interface TSRTimelineKeyframe<T> extends Timeline.TimelineKeyframe {
	content: Partial<T>
}

export interface TSRTimelineObjBase extends Omit<Timeline.TimelineObject, 'content'>, TSRTimelineObjProps {
	content: {
		deviceType: DeviceType
	}
	keyframes?: Array<TSRTimelineKeyframe<this['content']>>
}

export interface TimelineObjEmpty extends TSRTimelineObjBase {
	content: {
		deviceType: DeviceType.ABSTRACT
		type: 'empty'
	}
	classes: Array<string>
}

export type TSRTimelineObj = (
	TimelineObjEmpty |
	TimelineObjAbstractAny |
	TimelineObjAtemAny |
	TimelineObjCasparCGAny |
	TimelineObjHTTPSendAny |
	TimelineObjTCPSendAny |
	TimelineObjHyperdeckAny |
	TimelineObjLawoAny |
	TimelineObjOSCAny |
	TimelineObjPharosAny |
	TimelineObjPanasonicPtzAny |
<<<<<<< HEAD
	TimelineObjQuantelAny
=======
	TimelineObjSisyfosAny
>>>>>>> 57b38cee
)

export type TSRTimeline = Array<TSRTimelineObj><|MERGE_RESOLUTION|>--- conflicted
+++ resolved
@@ -6,11 +6,8 @@
 export * from './osc'
 export * from './pharos'
 export * from './ptz'
-<<<<<<< HEAD
 export * from './quantel'
-=======
 export * from './tcpSend'
->>>>>>> 57b38cee
 import * as Timeline from './superfly-timeline'
 import { TimelineObjAtemAny } from './atem'
 import { TimelineObjCasparCGAny } from './casparcg'
@@ -23,11 +20,8 @@
 import { TimelineObjPanasonicPtzAny } from './ptz'
 import { TimelineObjAbstractAny } from './abstract'
 import { TSRTimelineObjProps } from './mapping'
-<<<<<<< HEAD
 import { TimelineObjQuantelAny } from './quantel'
-=======
 import { TimelineObjSisyfosAny } from './sisyfos'
->>>>>>> 57b38cee
 
 export { Timeline }
 export * from './mapping'
@@ -46,11 +40,8 @@
 	PHAROS = 8,
 	OSC = 9,
 	HTTPWATCHER = 10,
-<<<<<<< HEAD
-	QUANTEL = 11
-=======
-	SISYFOS = 11
->>>>>>> 57b38cee
+	SISYFOS = 11,
+	QUANTEL = 12
 }
 
 export interface TSRTimelineKeyframe<T> extends Timeline.TimelineKeyframe {
@@ -84,11 +75,8 @@
 	TimelineObjOSCAny |
 	TimelineObjPharosAny |
 	TimelineObjPanasonicPtzAny |
-<<<<<<< HEAD
-	TimelineObjQuantelAny
-=======
+	TimelineObjQuantelAny |
 	TimelineObjSisyfosAny
->>>>>>> 57b38cee
 )
 
 export type TSRTimeline = Array<TSRTimelineObj>