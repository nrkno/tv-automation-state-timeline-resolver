{
  "name": "timeline-state-resolver",
  "version": "0.0.0-develop",
  "description": "Have timeline, control stuff",
  "main": "dist/index.js",
  "typings": "dist/index.d.ts",
  "module": "dist/module/index.js",
  "browser": "dist/browser/index.js",
  "license": "MIT",
  "repository": {
    "type": "git",
    "url": "git+https://github.com/nrkno/tv-automation-state-timeline-resolver.git"
  },
  "bugs": {
    "url": "https://github.com/nrkno/tv-automation-state-timeline-resolver/issues"
  },
  "homepage": "https://github.com/nrkno/tv-automation-state-timeline-resolver#readme",
  "contributors": [
    {
      "name": "Johan Nyman",
      "email": "johan@superfly.tv",
      "url": "http://superfly.tv"
    },
    {
      "name": "Balte de Wit",
      "email": "balte@superfly.tv",
      "url": "http://superfly.tv"
    },
    {
      "name": "Jesper Stærkær",
      "email": "jesper@superfly.tv",
      "url": "http://superfly.tv"
    },
    {
      "name": "Jan Starzak",
      "email": "jan@superfly.tv",
      "url": "http://superfly.tv"
    },
    {
      "name": "Stephan Nordnes Eriksen",
      "email": "Stephanruler@gmail.com"
    },
    {
      "name": "Julian Waller",
      "email": "julian@superfly.tv",
      "url": "http://superfly.tv"
    }
  ],
  "scripts": {
    "info": "npm-scripts-info",
    "cleancache": "yarn cache clean atem-connection atem-state casparcg-connection casparcg-state superfly-timeline",
    "unlink:all": "yarn unlink atem-connection & yarn unlink atem-state & yarn unlink casparcg-connection & yarn unlink casparcg-state & yarn unlink superfly-timeline",
    "installclean": "yarn unlink:all & yarn cleancache && yarn --check-files",
    "buildclean": "yarn installclean && yarn build",
    "build": "trash dist && yarn build:main",
    "build:main": "tsc -p tsconfig.build.json",
    "lint": "tslint --project tsconfig.json --config tslint.json",
    "unitci": "jest --maxWorkers 2",
    "unit": "jest",
    "testci": "yarn test --maxWorkers 2",
    "test": "yarn lint && yarn buildall && yarn unit",
    "test:integration": "yarn lint && jest --config=jest-integration.config.js",
    "watch": "jest --watch",
    "cov": "jest --coverage; open-cli coverage/lcov-report/index.html",
    "cov-open": "open-cli coverage/lcov-report/index.html",
    "send-coverage": "codecov",
    "docs": "yarn docs:html && open docs/index.html",
    "docs:test": "yarn docs:html",
    "docs:html": "typedoc src/index.ts --excludePrivate --mode file --theme minimal --out docs",
    "docs:json": "typedoc --mode file --json docs/typedoc.json src/index.ts",
    "docs:publish": "yarn docs:html && gh-pages -d docs",
    "changelog": "standard-version",
    "release": "yarn reset && yarn testci && yarn docs:publish && yarn changelog",
    "reset": "git clean -dfx && git reset --hard && yarn",
    "validate:dependencies": "yarn audit && yarn license-validate",
    "license-validate": "node-license-validator -p -d --allow-licenses MIT BSD BSD-2-Clause BSD-3-Clause ISC Apache Unlicense WTFPL --allow-packages cycle",
    "types-build": "cd src/types && trash dist && yarn build:main && cd ../..",
    "types-install": "cd src/types && yarn install && cd ../..",
    "types-test": "cd src/types && yarn test && cd ../..",
    "types-ci": "cd src/types && yarn testci && cd ../..",
    "types-validate:dependencies": "cd src/types && yarn validate:dependencies",
    "buildall": "yarn build && yarn types-build"
  },
  "scripts-info": {
    "info": "Display information about the scripts",
    "installclean": "Remove yarn.lock, cleare yarn cache, and reinstall",
    "build": "(Trash and re)build the library",
    "build:main": "Builds main build command without trash.",
    "lint": "Lint all typescript source files",
    "unit": "Build the library and run unit tests",
    "test": "Lint, build, and test the library",
    "test:integration": "Integration tests. Work in progress",
    "watch": "Watch source files, rebuild library on changes, rerun relevant tests",
    "cov": "Run tests, generate the HTML coverage report, and open it in a browser",
    "cov-open": "Open current test coverage",
    "send-coverage": "send coverage to codecov",
    "docs": "Generate HTML API documentation and open it in a browser",
    "docs:test": "Running the docs generation for testing.",
    "docs:html": "Generate HTML documentation",
    "docs:json": "Generate API documentation in typedoc JSON format",
    "docs:publish": "Generate HTML API documentation and push it to GitHub Pages",
    "changelog": "Bump package.json version, update CHANGELOG.md, tag a release",
    "release": "Clean, build, test, publish docs, and prepare release (a one-step publish process). Updates versions and creates git commits.",
    "reset": "Delete all untracked files and reset the repo to the last commit",
    "validate:dependencies": "Scan dependencies for vulnerabilities and check licenses",
    "license-validate": "Validate licenses for dependencies."
  },
  "engines": {
    "node": ">=4.5"
  },
  "files": [
    "/dist",
    "/CHANGELOG.md",
    "/README.md",
    "/LICENSE"
  ],
  "devDependencies": {
    "@types/jest": "^24.0.13",
    "@types/node": "^12.12.2",
    "@types/request": "^2.48.1",
    "@types/sprintf-js": "^1.1.0",
    "@types/underscore": "^1.9.2",
    "@types/ws": "^6.0.1",
    "codecov": "^3.6.1",
    "gh-pages": "^2.0.1",
    "jest": "^24.9.0",
    "jest-haste-map": "^24.9.0",
    "jest-resolve": "^24.9.0",
    "mkdirp": "^0.5.1",
    "node-license-validator": "^1.3.0",
    "npm-scripts-info": "^0.3.9",
    "open-cli": "^5.0.0",
    "sleep-ms": "^2.0.1",
    "standard-version": "^7.0.0",
    "trash-cli": "^3.0.0",
    "ts-jest": "^24.1.0",
    "tslint": "^5.18.0",
    "tslint-config-standard": "^8.0.1",
    "typedoc": "^0.15.0",
    "typescript": "3.6.x"
  },
  "keywords": [
    "broadcast",
    "socket",
    "typescript",
    "javascript",
    "open",
    "source",
    "automation",
    "rundown",
    "production"
  ],
  "dependencies": {
<<<<<<< HEAD
    "@types/request": "^2.48.1",
    "@types/sprintf-js": "^1.1.0",
    "@types/ws": "^6.0.1",
    "@types/xml-js": "^1.0.0",
    "atem-connection": "^0.10.0",
    "atem-state": "^0.7.1",
    "casparcg-connection": "^4.7.0",
    "casparcg-state": "^1.8.1",
    "emberplus": "git+https://github.com/nrkno/tv-automation-emberplus-connection#dist10102018",
=======
    "atem-connection": "1.1.0",
    "atem-state": "^0.8.1",
    "casparcg-connection": "4.8.1",
    "casparcg-state": "^1.11.2",
    "emberplus": "git+https://github.com/nrkno/tv-automation-emberplus-connection#dist200919_1",
>>>>>>> f5874644
    "fast-clone": "^1.5.13",
    "hyperdeck-connection": "^0.4.2",
    "osc": "^2.4.0",
    "request": "^2.88.0",
    "sprintf-js": "^1.1.2",
    "superfly-timeline": "^7.2.4",
    "threadedclass": "^0.6.8",
    "tslib": "^1.10.0",
    "underscore": "^1.9.1",
    "underscore-deep-extend": "^1.1.5",
    "ws": "^7.1.1",
    "xml-js": "^1.6.11"
  },
  "standard-version": {
    "message": "chore(release): %s [skip ci]",
    "tagPrefix": ""
  }
}<|MERGE_RESOLUTION|>--- conflicted
+++ resolved
@@ -151,23 +151,15 @@
     "production"
   ],
   "dependencies": {
-<<<<<<< HEAD
     "@types/request": "^2.48.1",
     "@types/sprintf-js": "^1.1.0",
     "@types/ws": "^6.0.1",
     "@types/xml-js": "^1.0.0",
-    "atem-connection": "^0.10.0",
-    "atem-state": "^0.7.1",
-    "casparcg-connection": "^4.7.0",
-    "casparcg-state": "^1.8.1",
-    "emberplus": "git+https://github.com/nrkno/tv-automation-emberplus-connection#dist10102018",
-=======
     "atem-connection": "1.1.0",
     "atem-state": "^0.8.1",
     "casparcg-connection": "4.8.1",
     "casparcg-state": "^1.11.2",
     "emberplus": "git+https://github.com/nrkno/tv-automation-emberplus-connection#dist200919_1",
->>>>>>> f5874644
     "fast-clone": "^1.5.13",
     "hyperdeck-connection": "^0.4.2",
     "osc": "^2.4.0",
