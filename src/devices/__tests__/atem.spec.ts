<<<<<<< HEAD
import { Enums } from 'atem-state'
=======
import { Enums, AtemConnection } from 'atem-state'
>>>>>>> 6c3b09b7
import { ResolvedTimelineObjectInstance } from 'superfly-timeline'
import { Conductor } from '../../conductor'
import { AtemDevice, DeviceOptionsAtemInternal } from '../atem'
import { MockTime } from '../../__tests__/mockTime'
import {
	Mappings,
	DeviceType ,
	MappingAtem,
	MappingAtemType,
	TimelineContentTypeAtem,
	AtemOptions,
	AtemTransitionStyle
} from '../../types/src'
import { ThreadedClass } from 'threadedclass'
import { TimelineState } from '../../types/src/superfly-timeline'
import { literal } from '../device'
import { getMockCall } from '../../__tests__/lib'

describe('Atem', () => {
	let mockTime = new MockTime()

	function compareAtemCommands (received: AtemConnection.Commands.ISerializableCommand, expected: AtemConnection.Commands.ISerializableCommand) {
		expect(received.constructor.name).toEqual(expected.constructor.name)
		expect(received.serialize(AtemConnection.Enums.ProtocolVersion.V8_0)).toEqual(expected.serialize(AtemConnection.Enums.ProtocolVersion.V8_0))
	}

	beforeAll(() => {
		mockTime.mockDateNow()
	})
	beforeEach(() => {
		mockTime.init()
	})

	test('Atem: Ensure clean initial state', async () => {
		const commandReceiver0: any = jest.fn(() => {
			return Promise.resolve()
		})
		const mockState: TimelineState = {
			time: mockTime.now + 50,
			layers: {},
			nextEvents: []
		}

		let device = new AtemDevice('mock', literal<DeviceOptionsAtemInternal>({
			type: DeviceType.ATEM,
			options: {
				commandReceiver: commandReceiver0,
				host: '127.0.0.1'
			}
		}), mockTime.getCurrentTime)

		await device.init(literal<AtemOptions>({
			host: '127.0.0.1'
		}))

		device.handleState(mockState)

		device.queue.forEach((cmd) => {
			console.log(cmd)
		})
		expect(device.queue).toHaveLength(0)
	})

	test('Atem: switch input', async () => {

		const commandReceiver0: any = jest.fn(() => {
			return Promise.resolve()
		})
		let myLayerMapping0: MappingAtem = {
			device: DeviceType.ATEM,
			deviceId: 'myAtem',
			mappingType: MappingAtemType.MixEffect,
			index: 0
		}
		let myLayerMapping: Mappings = {
			'myLayer0': myLayerMapping0
		}

		let myConductor = new Conductor({
			initializeAsClear: true,
			getCurrentTime: mockTime.getCurrentTime
		})
		await myConductor.init()
		await myConductor.addDevice('myAtem', literal<DeviceOptionsAtemInternal>({
			type: DeviceType.ATEM,
			options: {
				commandReceiver: commandReceiver0,
				host: '127.0.0.1',
				port: 9910
			}
		}))
		await myConductor.setMapping(myLayerMapping)
		await mockTime.advanceTimeToTicks(10100)

		let deviceContainer = myConductor.getDevice('myAtem')
		let device = deviceContainer.device as ThreadedClass<AtemDevice>

		// Check that no commands has been scheduled:
		expect(await device.queue).toHaveLength(0)

		myConductor.timeline = [
			{
				id: 'obj0',
				enable: {
					start: mockTime.now - 1000, // 1 seconds ago
					duration: 2000
				},
				layer: 'myLayer0',
				content: {
					deviceType: DeviceType.ATEM,
					type: TimelineContentTypeAtem.ME,
					me: {
						input: 2,
						transition: AtemTransitionStyle.CUT
					}
				}
			},
			{
				id: 'obj1',
				enable: {
					start: '#obj0.end',
					duration: 2000
				},
				layer: 'myLayer0',
				content: {
					deviceType: DeviceType.ATEM,
					type: TimelineContentTypeAtem.ME,
					me: {
						input: 3,
						transition: AtemTransitionStyle.CUT
					}
				}
			}
		]

		commandReceiver0.mockClear()
		await mockTime.advanceTimeToTicks(10200)
		expect(commandReceiver0).toHaveBeenCalledTimes(2)
		compareAtemCommands(getMockCall(commandReceiver0, 0, 1), new AtemConnection.Commands.PreviewInputCommand(0, 2))
		compareAtemCommands(getMockCall(commandReceiver0, 1, 1), new AtemConnection.Commands.CutCommand(0))

		commandReceiver0.mockClear()
		await mockTime.advanceTimeToTicks(12200)

		expect(commandReceiver0).toHaveBeenCalledTimes(2)
		compareAtemCommands(getMockCall(commandReceiver0, 0, 1), new AtemConnection.Commands.PreviewInputCommand(0, 3))
		compareAtemCommands(getMockCall(commandReceiver0, 1, 1), new AtemConnection.Commands.CutCommand(0))
	})

	test('Atem: upstream keyer', async () => {

		const commandReceiver0: any = jest.fn(() => {
			// nothing
		})
		let myLayerMapping0: MappingAtem = {
			device: DeviceType.ATEM,
			deviceId: 'myAtem',
			mappingType: MappingAtemType.MixEffect,
			index: 0
		}
		let myLayerMapping: Mappings = {
			'myLayer0': myLayerMapping0
		}

		let myConductor = new Conductor({
			initializeAsClear: true,
			getCurrentTime: mockTime.getCurrentTime
		})
		await myConductor.init()
		await myConductor.addDevice('myAtem', literal<DeviceOptionsAtemInternal>({
			type: DeviceType.ATEM,
			options: {
				commandReceiver: commandReceiver0,
				host: '127.0.0.1',
				port: 9910
			}
		}))

		await myConductor.setMapping(myLayerMapping)
		await mockTime.advanceTimeToTicks(10100)

		let deviceContainer = myConductor.getDevice('myAtem')
		let device = deviceContainer.device as ThreadedClass<AtemDevice>
		// Check that no commands has been scheduled:
		expect(await device.queue).toHaveLength(0)
		myConductor.timeline = [
			{
				id: 'obj0',
				enable: {
					start: mockTime.now - 1000, // 1 seconds ago
					duration: 2000
				},
				layer: 'myLayer0',
				content: {
					deviceType: DeviceType.ATEM,
					type: TimelineContentTypeAtem.ME,
					me: {
						upstreamKeyers: [
							{
								upstreamKeyerId: 0,

								lumaSettings: {
									preMultiplied: false,
									clip: 300,
									gain: 2,
									invert: true
								}
							}
						]
					}
				}
			}
		]

		await mockTime.advanceTimeToTicks(10200)

		expect(commandReceiver0).toHaveBeenCalledTimes(1)
		const cmd = new AtemConnection.Commands.MixEffectKeyLumaCommand(0, 0)
		cmd.updateProps({
			clip: 300,
			gain: 2,
			invert: true
		})
		compareAtemCommands(getMockCall(commandReceiver0, 0, 1), cmd)
	})

	test('Atem: handle same state', async () => {

		const commandReceiver0 = jest.fn(() => {
			return Promise.resolve()
		})
		const myLayerMapping: Mappings = {
			'myLayer0': literal<MappingAtem>({
				device: DeviceType.ATEM,
				deviceId: 'mock',
				mappingType: MappingAtemType.MixEffect,
				index: 0
			})
		}

		const resolvedObj: ResolvedTimelineObjectInstance = {
			id: 'obj0',
			enable: {
				start: mockTime.now - 1000, // 1 seconds ago
				duration: 0
			},
			layer: 'myLayer0',
			content: {
				type: TimelineContentTypeAtem.ME,
				me: {
					input: 4,
					transition: Enums.TransitionStyle.CUT
				}
			},
			resolved: {
				resolved: true,
				resolving: false,
				instances: [{ start: mockTime.now - 1000, end: Infinity, id: 'a0', references: [] }]
			},
			instance: { start: mockTime.now - 1000, end: Infinity, id: 'a0', references: [] }
		}
		const mockState: TimelineState = {
			time: mockTime.now + 50,
			layers: {
				'myLayer0': resolvedObj
			},
			nextEvents: []
		}

		let device = new AtemDevice('mock', {
			type: DeviceType.ATEM,
			options: {
				commandReceiver: commandReceiver0,
				host: '127.0.0.1'
			}
		}, mockTime.getCurrentTime)
		device.setMapping(myLayerMapping)

		await device.init(literal<AtemOptions>({
			host: '127.0.0.1'
		}))

		// Check that no commands has been scheduled
		expect(device.queue).toHaveLength(0)
		expect(commandReceiver0).toHaveBeenCalledTimes(0)

		// Expect that a command has been scheduled
		device.handleState(mockState)
		expect(device.queue).toHaveLength(2)

		// Handle the same state, before the commands have been sent
		mockTime.advanceTimeTo(mockTime.now + 30)
		device.handleState(mockState)
		expect(commandReceiver0).toHaveBeenCalledTimes(0)
		expect(device.queue).toHaveLength(2)

		// Send the commands
		mockTime.advanceTimeTo(mockTime.now + 30)
		expect(commandReceiver0).toHaveBeenCalledTimes(2)

		// Handle the same state, after the commands have been sent
		device.handleState(mockState)
		expect(device.queue).toHaveLength(0)
	})
})<|MERGE_RESOLUTION|>--- conflicted
+++ resolved
@@ -1,8 +1,4 @@
-<<<<<<< HEAD
-import { Enums } from 'atem-state'
-=======
 import { Enums, AtemConnection } from 'atem-state'
->>>>>>> 6c3b09b7
 import { ResolvedTimelineObjectInstance } from 'superfly-timeline'
 import { Conductor } from '../../conductor'
 import { AtemDevice, DeviceOptionsAtemInternal } from '../atem'
