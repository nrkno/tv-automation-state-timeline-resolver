import * as _ from 'underscore'

import {
	DeviceWithState,
	CommandWithContext,
	DeviceStatus,
	StatusCode
} from './device'
import {
	DeviceType,
	DeviceOptions,
	TimelineContentTypeLawo,
	MappingLawo,
	TimelineObjLawoSource,
	TimelineObjLawoAny,
	TimelineObjLawoEmberProperty,
	EmberValueTypes,
	EmberTypes
} from '../types/src'
import {
	TimelineState, ResolvedTimelineObjectInstance
} from 'superfly-timeline'
import {
	DeviceTree,
	Ember
} from 'emberplus'
import { DoOnTime, SendMode } from '../doOnTime'
import { getDiff } from '../lib'

export interface LawoOptions extends DeviceOptions { // TODO - this doesnt match what the other ones do
	options?: {
		commandReceiver?: CommandReceiver
		setValueFn?: SetValueFn
		host?: string
		port?: number
		sourcesPath?: string
		rampMotorFunctionPath?: string
		dbPropertyName?: string
		faderInterval?: number
	}
}
export type CommandReceiver = (time: number, cmd: LawoCommand, context: CommandContext, timelineObjId: string) => Promise<any>
export type SetValueFn = (command: LawoCommand, timelineObjId: string, valueType?: EmberTypes) => Promise<any>
// export type EmberPlusValue = boolean | number | string | {type: EmberTypes, value: EmberValueTypes}

export interface LawoState {
	[path: string]: LawoStateNode
}

export interface LawoStateNode {
	type: TimelineContentTypeLawo
	value: EmberValueTypes
	valueType: EmberTypes
	key: string
	identifier: string
	transitionDuration?: number
	triggerValue: string
	priority: number
	/** Reference to the original timeline object: */
	timelineObjId: string
}
export interface LawoCommand {
	path: string
	value: EmberValueTypes
	valueType: EmberTypes
	key: string
	identifier: string
	type: TimelineContentTypeLawo
	transitionDuration?: number
<<<<<<< HEAD
	from?: EmberValueTypes
=======
	priority: number
>>>>>>> e91f4a3f
}
export interface LawoCommandWithContext {
	cmd: LawoCommand
	context: CommandContext
	timelineObjId: string
}
type CommandContext = string
const FADER_THRESHOLD = -90 // below this value the channel is considered muted
/**
 * This is a wrapper for a Lawo sound mixer
 *
 * It controls mutes and fades over Ember Plus.
 */
export class LawoDevice extends DeviceWithState<TimelineState> {
	private _doOnTime: DoOnTime
	private _lawo: DeviceTree

	private _savedNodes = []
	private _lastSentValue: { [path: string]: number } = {}

	private _connected: boolean = false

	private _commandReceiver: CommandReceiver
	private _sourcesPath: string
	private _rampMotorFunctionPath: string
	private _dbPropertyName: string
	private _setValueFn: SetValueFn
	private _faderIntervalTime: number

	private transitions: { [address: string]: {
		started: number
	} & LawoCommand } = {}
	private transitionInterval: NodeJS.Timer | undefined

	constructor (deviceId: string, deviceOptions: LawoOptions, options) {
		super(deviceId, deviceOptions, options)
		if (deviceOptions.options) {
			if (deviceOptions.options.commandReceiver) {
				this._commandReceiver = deviceOptions.options.commandReceiver
			} else {
				this._commandReceiver = this._defaultCommandReceiver
			}
			if (deviceOptions.options.setValueFn) {
				this._setValueFn = deviceOptions.options.setValueFn
			} else {
				this._setValueFn = this.setValueWrapper
			}
			if (deviceOptions.options.sourcesPath) {
				this._sourcesPath = deviceOptions.options.sourcesPath
			}
			if (deviceOptions.options.rampMotorFunctionPath) {
				this._rampMotorFunctionPath = deviceOptions.options.rampMotorFunctionPath
			}
			if (deviceOptions.options.dbPropertyName) {
				this._dbPropertyName = deviceOptions.options.dbPropertyName
			}
			if (deviceOptions.options.faderInterval) {
				this._faderIntervalTime = deviceOptions.options.faderInterval
			}
		}
		let host = (
			deviceOptions.options && deviceOptions.options.host
			? deviceOptions.options.host :
			null
		)
		let port = (
			deviceOptions.options && deviceOptions.options.port ?
			deviceOptions.options.port :
			null
		)
		this._doOnTime = new DoOnTime(() => {
			return this.getCurrentTime()
		}, SendMode.BURST, this._deviceOptions)
		this.handleDoOnTime(this._doOnTime, 'Lawo')

		this._lawo = new DeviceTree(host, port)
		this._lawo.on('error', (e) => {
			if (
				(e.message + '').match(/econnrefused/i) ||
				(e.message + '').match(/disconnected/i)
			) {
				this._setConnected(false)
			} else {
				this.emit('error', 'Lawo.Emberplus', e)
			}
		})
		this._lawo.on('connected', () => {
			this._setConnected(true)
		})
		this._lawo.on('disconnected', () => {
			this._setConnected(false)
		})
	}

	/**
	 * Initiates the connection with Lawo
	 */
	init (): Promise<boolean> {
		return new Promise((resolve, reject) => {
			let fail = (e) => reject(e)
			try {
				this._lawo.once('error', fail)
				this._lawo.connect()	// default timeout = 2
				.then(() => {
					this._lawo.removeListener('error', fail)
					resolve(true)
				})
				.catch((e) => {
					this._lawo.removeListener('error', fail)
					reject(e)
				})
			} catch (e) {
				this._lawo.removeListener('error', fail)
				reject(e)
			}
		})
	}
	/** Called by the Conductor a bit before a .handleState is called */
	prepareForHandleState (newStateTime: number) {
		// clear any queued commands later than this time:
		this._doOnTime.clearQueueNowAndAfter(newStateTime)
		this.cleanUpStates(0, newStateTime)
	}
	/**
	 * Handles a state such that the device will reflect that state at the given time.
	 * @param newState
	 */
	handleState (newState: TimelineState) {
		// Convert timeline states to device states
		let previousStateTime = Math.max(this.getCurrentTime(), newState.time)
		let oldState: TimelineState = (this.getStateBefore(previousStateTime) || { state: { time: 0, layers: {}, nextEvents: [] } }).state

		let oldLawoState = this.convertStateToLawo(oldState)
		let newLawoState = this.convertStateToLawo(newState)

		// generate commands to transition to new state
		let commandsToAchieveState: Array<LawoCommandWithContext> = this._diffStates(oldLawoState, newLawoState)

		// clear any queued commands later than this time:
		this._doOnTime.clearQueueNowAndAfter(previousStateTime)
		// add the new commands to the queue:
		this._addToQueue(commandsToAchieveState, newState.time)

		// store the new state, for later use:
		this.setState(newState, newState.time)
	}
	/**
	 * Clear any scheduled commands after this time
	 * @param clearAfterTime
	 */
	clearFuture (clearAfterTime: number) {
		this._doOnTime.clearQueueAfter(clearAfterTime)
	}
	/**
	 * Safely disconnect from physical device such that this instance of the class
	 * can be garbage collected.
	 */
	terminate () {
		this._doOnTime.dispose()
		if (this.transitionInterval) clearInterval(this.transitionInterval)

		// @todo: Implement lawo dispose function upstream
		try {
			this._lawo.disconnect()
			this._lawo.removeAllListeners('error')
			this._lawo.removeAllListeners('connected')
			this._lawo.removeAllListeners('disconnected')

		} catch (e) {
			this.emit('error', 'Lawo.terminate', e)
		}
		return Promise.resolve(true)
	}
	get canConnect (): boolean {
		return true
	}
	get connected (): boolean {
		return this._connected
	}
	/**
	 * Converts a timeline state into a device state.
	 * @param state
	 */
	convertStateToLawo (state: TimelineState): LawoState {
		const lawoState: LawoState = {}

		_.each(state.layers, (tlObject: ResolvedTimelineObjectInstance, layerName: string) => {
			const lawoObj = tlObject as any as TimelineObjLawoAny

			const mapping: MappingLawo | undefined = this.getMapping()[layerName] as MappingLawo
			if (mapping && mapping.identifier && mapping.device === DeviceType.LAWO) {

				if (lawoObj.content.type === TimelineContentTypeLawo.SOURCE) {
					let tlObjectSource: TimelineObjLawoSource = lawoObj as TimelineObjLawoSource

					const fader: TimelineObjLawoSource['content']['Fader/Motor dB Value'] = tlObjectSource.content['Fader/Motor dB Value']
					const attrName = this._rampMotorFunctionPath || !this._dbPropertyName ? 'Fader/Motor dB Value' : this._dbPropertyName

					lawoState[this._sourceNodeAttributePath(mapping.identifier, attrName)] = {
						type: tlObjectSource.content.type,
						key: 'Fader/Motor dB Value',
						identifier: mapping.identifier,
						value: fader.value,
						valueType: EmberTypes.REAL,
						transitionDuration: fader.transitionDuration,
						triggerValue: fader.triggerValue || '',
						priority: mapping.priority || 0,
						timelineObjId: tlObject.id
					}

				} else if (lawoObj.content.type === TimelineContentTypeLawo.EMBER_PROPERTY) {
					let tlObjectSource: TimelineObjLawoEmberProperty = lawoObj as TimelineObjLawoEmberProperty

					lawoState[mapping.identifier] = {
						type: tlObjectSource.content.type,
						key: '',
						identifier: mapping.identifier,
						value: tlObjectSource.content.value,
						valueType: mapping.emberType || EmberTypes.REAL,
						triggerValue: '',
						priority: mapping.priority || 0,
						timelineObjId: tlObject.id
					}

				}
			}
		})

		return lawoState
	}
	get deviceType () {
		return DeviceType.LAWO
	}
	get deviceName (): string {
		return 'Lawo ' + this.deviceId
	}
	get queue () {
		return this._doOnTime.getQueue()
	}

	getStatus (): DeviceStatus {
		let statusCode = StatusCode.GOOD
		let messages: Array<string> = []

		if (!this._connected) {
			statusCode = StatusCode.BAD
			messages.push('Not connected')
		}

		return {
			statusCode: statusCode,
			messages: messages
		}
	}
	private _setConnected (connected: boolean) {
		if (this._connected !== connected) {
			this._connected = connected
			this._connectionChanged()
		}
	}
	private _addToQueue (commandsToAchieveState: Array<LawoCommandWithContext>, time: number) {
		_.each(commandsToAchieveState, (cmd: LawoCommandWithContext) => {

			// add the new commands to the queue:
			this._doOnTime.queue(time, undefined, (cmd: LawoCommandWithContext) => {
				return this._commandReceiver(time, cmd.cmd, cmd.context, cmd.timelineObjId)
			}, cmd)
		})
	}
	/**
	 * Generates commands to transition from one device state to another.
	 * @param oldLawoState The assumed device state
	 * @param newLawoState The desired device state
	 */
	private _diffStates (oldLawoState: LawoState, newLawoState: LawoState): Array<LawoCommandWithContext> {

		let commands: Array<LawoCommandWithContext> = []

		_.each(newLawoState, (newNode: LawoStateNode, path: string) => {
			let oldValue: LawoStateNode = oldLawoState[path] || null
			let diff = getDiff(
				_.omit(newNode, 'timelineObjId'),
				_.omit(oldValue, 'timelineObjId')
			)
			if (diff) {
				// It's a plain value:
				commands.push({
					cmd: {
						path: path,
						type: newNode.type,
						key: newNode.key,
						identifier: newNode.identifier,
						value: newNode.value,
						valueType: newNode.valueType,
<<<<<<< HEAD
						from: oldValue ? oldValue.value : undefined,
						transitionDuration: newNode.transitionDuration
=======
						transitionDuration: newNode.transitionDuration,
						priority: newNode.priority
>>>>>>> e91f4a3f
					},
					context: diff,
					timelineObjId: newNode.timelineObjId
				})
			}
		})
		commands.sort((a, b) => {
			if (a.cmd.priority < b.cmd.priority) return 1
			if (a.cmd.priority > b.cmd.priority) return -1

			if (a.cmd.path > b.cmd.path) return 1
			if (a.cmd.path < b.cmd.path) return -1

			return 0
		})
		return commands
	}

	/**
	 * Gets an ember node based on its path
	 * @param path
	 */
	private async _getNodeByPath (path: string): Promise<Ember.Node> {
		return new Promise((resolve, reject) => {
			if (this._savedNodes[path] !== undefined) {
				resolve(this._savedNodes[path])
			} else {
				this._lawo.getNodeByPath(path)
				.then((node) => {
					this._savedNodes[path] = node
					resolve(node)
				})
				.catch((e) => {
					this.emit('error', 'Lawo path error', e)
					reject(e)
				})

			}
		})
	}

	/**
	 * Returns an attribute path
	 * @param identifier
	 * @param attributePath
	 */
	private _sourceNodeAttributePath (identifier: string, attributePath: string): string {
		return _.compact([
			this._sourcesPath,
			identifier,
			attributePath.replace('/', '.')
		]).join('.')
	}

	private async _defaultCommandReceiver (_time: number, command: LawoCommand, context: CommandContext, timelineObjId: string): Promise<any> {
		const cwc: CommandWithContext = {
			context: context,
			command: command,
			timelineObjId: timelineObjId
		}
		this.emit('debug', cwc)

		const startSend = this.getCurrentTime()
		this._lastSentValue[command.path] = startSend

		try {
<<<<<<< HEAD
			if (command.key === 'Fader/Motor dB Value' && command.transitionDuration && command.transitionDuration >= 0) {	// fader level
				// this.emit('debug', cwc)

				if (!this._rampMotorFunctionPath) {
					// add the fade to the fade object, such that we can fade the signal using the fader
					if (!command.from) { // @todo: see if we can query the lawo first
						const node = await this._getNodeByPath(command.path)
						if (node) {
							if (node.contents.value === command.value) return
							command.from = node.contents.value
						} else {
							await this._setValueFn(command, timelineObjId)
							return
						}
					}

					this.transitions[command.path] = {
						...command,
						started: this.getCurrentTime()
					}

					if (!this.transitionInterval) this.transitionInterval = setInterval(() => this.runAnimation(), this._faderIntervalTime || 75)
				} else if (command.transitionDuration >= 500) { // Motor Ramp in Lawo cannot handle too short durations
=======
			if (command.key === 'Fader/Motor dB Value') {	// fader level

				if (command.transitionDuration && command.transitionDuration >= 500) {	// with timed fader movement
>>>>>>> e91f4a3f
					try {
						const res = await this._lawo.invokeFunction(
							new Ember.QualifiedFunction(this._rampMotorFunctionPath),
							[
								command.identifier,
								new Ember.ParameterContents(command.value, 'real'),
								new Ember.ParameterContents(command.transitionDuration / 1000, 'real')
							]
						)
						this.emit('debug', `Ember function result (${timelineObjId}): ${JSON.stringify(res)}`)
					} catch (e) {
<<<<<<< HEAD
						if (e.success === false && e.result && e.result.indexOf(6) > -1) { // @todo: QualifiedFunction Fader/Motor cannot handle too short durations or small value changes
							// Lawo rejected the command, so ensure the value gets set
							this.emit('info', `Ember function result (${timelineObjId}) was 6, running a direct setValue now`)
							await this._setValueFn(command, timelineObjId, EmberTypes.REAL)
						} else {
							this.emit('error', 'Lawo: Ember function command error', e)
							throw e
						}
					}
				} else {
					await this._setValueFn(command, timelineObjId)
				}
			} else {
				await this._setValueFn(command, timelineObjId)
=======
						if (e.result && e.result.indexOf(6) > -1 && this._lastSentValue[command.path] < startSend) {
							// Lawo rejected the command, so ensure the value gets set
							this.emit('info', `Ember function result (${timelineObjId}) was 6, running a direct setValue now`)
							await this.setValueWrapper(command, timelineObjId, EmberTypes.REAL)
						} else {
							if (e.success === false) { // @todo: QualifiedFunction Fader/Motor cannot handle too short durations or small value changes
								this.emit('info', `Ember function result (${timelineObjId}): ${JSON.stringify(e)}`)
							}
							this.emit('error', `Lawo: Ember function command error (${timelineObjId})`, e)
							throw e
						}
					}

				} else { // withouth timed fader movement
					await this.setValueWrapper(command, timelineObjId, EmberTypes.REAL)
				}
			} else {
				await this.setValueWrapper(command, timelineObjId)
>>>>>>> e91f4a3f
			}
		} catch (error) {
			this.emit('commandError', error, cwc)
		}

	}
	private async setValueWrapper (command: LawoCommand, timelineObjId: string, valueType?: EmberTypes) {
		try {
			const node: any = await this._getNodeByPath(command.path)

<<<<<<< HEAD
			if (valueType === EmberTypes.REAL && command.value as number % 1 > 0) {
				(command.value as number) += .01
=======
			if (typeof command.value === 'number' && command.value % 1 === 0) {
				command.value += 0.01
>>>>>>> e91f4a3f
			}

			const res = await this._lawo.setValueWithHacksaw(node, new Ember.ParameterContents(command.value, valueType || command.valueType))

			this.emit('debug', `Ember result (${timelineObjId}): ${JSON.stringify(res)}`)
		} catch (e) {
<<<<<<< HEAD
			this.emit('error', `Lawo: Error in setValue (${timelineObjId})`, e)
			throw e
		}
	}
=======
			this.emit('error', `Lawo: Ember setvalue error (${timelineObjId})`, e)
			throw e
		}
	}

>>>>>>> e91f4a3f
	private _connectionChanged () {
		this.emit('connectionChanged', this.getStatus())
	}
	private runAnimation (): void {
		for (const addr in this.transitions) {
			const transition = this.transitions[addr]
			// delete old transitions
			if (transition.started + transition.transitionDuration! < this.getCurrentTime()) {
				delete this.transitions[addr]

				// assert correct finished value:
				this._setValueFn(transition, '').catch(() => null)
			}
		}

		for (const addr in this.transitions) {
			const transition = this.transitions[addr]

			const from = Math.max(FADER_THRESHOLD, transition.from as number)
			const to = Math.max(FADER_THRESHOLD, transition.value as number)

			const p = (this.getCurrentTime() - transition.started) / transition.transitionDuration!

			const v = from + p * (to - from) // should this have easing?

			this._setValueFn({ ...transition, value: v }, '').catch(() => null)
		}

		if (Object.keys(this.transitions).length === 0) {
			clearInterval(this.transitionInterval!)
			this.transitionInterval = undefined
		}
	}
}<|MERGE_RESOLUTION|>--- conflicted
+++ resolved
@@ -67,11 +67,8 @@
 	identifier: string
 	type: TimelineContentTypeLawo
 	transitionDuration?: number
-<<<<<<< HEAD
 	from?: EmberValueTypes
-=======
 	priority: number
->>>>>>> e91f4a3f
 }
 export interface LawoCommandWithContext {
 	cmd: LawoCommand
@@ -366,13 +363,8 @@
 						identifier: newNode.identifier,
 						value: newNode.value,
 						valueType: newNode.valueType,
-<<<<<<< HEAD
-						from: oldValue ? oldValue.value : undefined,
-						transitionDuration: newNode.transitionDuration
-=======
 						transitionDuration: newNode.transitionDuration,
 						priority: newNode.priority
->>>>>>> e91f4a3f
 					},
 					context: diff,
 					timelineObjId: newNode.timelineObjId
@@ -439,7 +431,6 @@
 		this._lastSentValue[command.path] = startSend
 
 		try {
-<<<<<<< HEAD
 			if (command.key === 'Fader/Motor dB Value' && command.transitionDuration && command.transitionDuration >= 0) {	// fader level
 				// this.emit('debug', cwc)
 
@@ -463,11 +454,6 @@
 
 					if (!this.transitionInterval) this.transitionInterval = setInterval(() => this.runAnimation(), this._faderIntervalTime || 75)
 				} else if (command.transitionDuration >= 500) { // Motor Ramp in Lawo cannot handle too short durations
-=======
-			if (command.key === 'Fader/Motor dB Value') {	// fader level
-
-				if (command.transitionDuration && command.transitionDuration >= 500) {	// with timed fader movement
->>>>>>> e91f4a3f
 					try {
 						const res = await this._lawo.invokeFunction(
 							new Ember.QualifiedFunction(this._rampMotorFunctionPath),
@@ -479,26 +465,10 @@
 						)
 						this.emit('debug', `Ember function result (${timelineObjId}): ${JSON.stringify(res)}`)
 					} catch (e) {
-<<<<<<< HEAD
-						if (e.success === false && e.result && e.result.indexOf(6) > -1) { // @todo: QualifiedFunction Fader/Motor cannot handle too short durations or small value changes
+						if (e.result && e.result.indexOf(6) > -1 && this._lastSentValue[command.path] < startSend) {
 							// Lawo rejected the command, so ensure the value gets set
 							this.emit('info', `Ember function result (${timelineObjId}) was 6, running a direct setValue now`)
 							await this._setValueFn(command, timelineObjId, EmberTypes.REAL)
-						} else {
-							this.emit('error', 'Lawo: Ember function command error', e)
-							throw e
-						}
-					}
-				} else {
-					await this._setValueFn(command, timelineObjId)
-				}
-			} else {
-				await this._setValueFn(command, timelineObjId)
-=======
-						if (e.result && e.result.indexOf(6) > -1 && this._lastSentValue[command.path] < startSend) {
-							// Lawo rejected the command, so ensure the value gets set
-							this.emit('info', `Ember function result (${timelineObjId}) was 6, running a direct setValue now`)
-							await this.setValueWrapper(command, timelineObjId, EmberTypes.REAL)
 						} else {
 							if (e.success === false) { // @todo: QualifiedFunction Fader/Motor cannot handle too short durations or small value changes
 								this.emit('info', `Ember function result (${timelineObjId}): ${JSON.stringify(e)}`)
@@ -509,11 +479,10 @@
 					}
 
 				} else { // withouth timed fader movement
-					await this.setValueWrapper(command, timelineObjId, EmberTypes.REAL)
+					await this._setValueFn(command, timelineObjId, EmberTypes.REAL)
 				}
 			} else {
-				await this.setValueWrapper(command, timelineObjId)
->>>>>>> e91f4a3f
+				await this._setValueFn(command, timelineObjId)
 			}
 		} catch (error) {
 			this.emit('commandError', error, cwc)
@@ -524,31 +493,18 @@
 		try {
 			const node: any = await this._getNodeByPath(command.path)
 
-<<<<<<< HEAD
-			if (valueType === EmberTypes.REAL && command.value as number % 1 > 0) {
+			if (valueType === EmberTypes.REAL && command.value as number % 1 === 0) {
 				(command.value as number) += .01
-=======
-			if (typeof command.value === 'number' && command.value % 1 === 0) {
-				command.value += 0.01
->>>>>>> e91f4a3f
 			}
 
 			const res = await this._lawo.setValueWithHacksaw(node, new Ember.ParameterContents(command.value, valueType || command.valueType))
 
 			this.emit('debug', `Ember result (${timelineObjId}): ${JSON.stringify(res)}`)
 		} catch (e) {
-<<<<<<< HEAD
 			this.emit('error', `Lawo: Error in setValue (${timelineObjId})`, e)
 			throw e
 		}
 	}
-=======
-			this.emit('error', `Lawo: Ember setvalue error (${timelineObjId})`, e)
-			throw e
-		}
-	}
-
->>>>>>> e91f4a3f
 	private _connectionChanged () {
 		this.emit('connectionChanged', this.getStatus())
 	}
