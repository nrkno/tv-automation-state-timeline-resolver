import { TriggerType } from 'superfly-timeline'

import { Mappings, MappingLawo, DeviceType } from '../devices/mapping'
import { Conductor } from '../conductor'
<<<<<<< HEAD
import { LawoDevice, TimelineContentTypeLawo } from '../devices/lawo'
=======
import { LawoDevice, TimelineContentTypeLawo, EmberPlusValueReal, EmberPlusValueType } from '../devices/lawo'
>>>>>>> f96e8c56

let now: number = 1000

beforeAll(() => {
	Date.now = jest.fn()
	Date.now['mockReturnValue'](1000)
})
function getCurrentTime () {
	return now
}
export function literal<T> (o: T) { return o }

function advanceTime (advanceTime: number) {
	now += advanceTime
	jest.advanceTimersByTime(advanceTime)
}

test('Lawo: add channel', async () => {
	jest.useFakeTimers()

	let commandReceiver0 = jest.fn(() => {
		// nothing.
	})
	let myChannelMapping0: MappingLawo = {
		device: DeviceType.LAWO,
		deviceId: 'myLawo',
		path: [1, 1, 2, 3, 2],
		default: literal<EmberPlusValueReal>({
			type: EmberPlusValueType.REAL,
			value: -191
		})
	}
	let myChannelMapping: Mappings = {
		'lawo_c1_fader': myChannelMapping0
	}

	let myConductor = new Conductor({
		// devices: {
		// 	'myLawo': {
		// 		type: DeviceType.LAWO,
		// 		host: '160.67.96.51',
		// 		port: 9000,
		// 		options: {
		// 			commandReceiver: commandReceiver0
		// 		}
		// 	} as DeviceOptions
		// },
		initializeAsClear: true,
		getCurrentTime: getCurrentTime
	})
	myConductor.mapping = myChannelMapping
	await myConductor.init() // we cannot do an await, because setTimeout will never call without jest moving on.
	await myConductor.addDevice('myLawo', {
		type: DeviceType.LAWO,
		options: {
			host: '160.67.96.51',
			port: 9000,
			commandReceiver: commandReceiver0
		}
	})
	advanceTime(100) // 1100

	let device = myConductor.getDevice('myLawo') as LawoDevice

	// Check that no commands has been scheduled:
	expect(device.queue).toHaveLength(0)
	myConductor.timeline = [
		{
			id: 'obj0',
			trigger: {
				type: TriggerType.TIME_ABSOLUTE,
				value: now - 1000 // 1 seconds in the past
<<<<<<< HEAD
			},
			duration: 2000,
			LLayer: 'lawo_c1_fader',
			content: {
				type: TimelineContentTypeLawo.LAWO,
				attributes: {
					'Motor dB Value': -6
				}
			}
		},
		{
			id: 'obj1',
			trigger: {
				type: TriggerType.TIME_ABSOLUTE,
				value: now + 500 // 0.5 seconds in the future
=======
>>>>>>> f96e8c56
			},
			duration: 2000,
			LLayer: 'lawo_c1_fader',
			content: {
				type: TimelineContentTypeLawo.LAWO,
<<<<<<< HEAD
				attributes: {
					'Motor dB Value': -4
				}
=======
				value: literal<EmberPlusValueReal>({
					type: EmberPlusValueType.REAL,
					value: -6
				})
			}
		},
		{
			id: 'obj1',
			trigger: {
				type: TriggerType.TIME_ABSOLUTE,
				value: now + 500 // 0.5 seconds in the future
			},
			duration: 2000,
			LLayer: 'lawo_c1_fader',
			content: {
				type: TimelineContentTypeLawo.LAWO,
				value: literal<EmberPlusValueReal>({
					type: EmberPlusValueType.REAL,
					value: -4
				})
>>>>>>> f96e8c56
			}
		}
	]

	advanceTime(100) // 1200

	expect(commandReceiver0).toHaveBeenCalledTimes(1)
	expect(commandReceiver0.mock.calls[0][1]).toMatchObject(
		{
			// attribute: 'Motor dB Value',
			type: EmberPlusValueType.REAL,
			value: -6,
			path: '1/1/2/3/2'
		}
	)

	advanceTime(800) // 2000

	expect(commandReceiver0).toHaveBeenCalledTimes(2)
	expect(commandReceiver0.mock.calls[1][1]).toMatchObject(
		{
<<<<<<< HEAD
			attribute: 'Motor dB Value',
			value: -4,
			path: '1/1/2/3'
=======
			// attribute: 'Motor dB Value',
			type: EmberPlusValueType.REAL,
			value: -4,
			path: '1/1/2/3/2'
>>>>>>> f96e8c56
		}
	)

	advanceTime(2000) // 4000
	expect(commandReceiver0).toHaveBeenCalledTimes(3)
	expect(commandReceiver0.mock.calls[2][1]).toMatchObject(
		{
<<<<<<< HEAD
			attribute: 'Motor dB Value',
=======
			// attribute: 'Motor dB Value',
			type: EmberPlusValueType.REAL,
>>>>>>> f96e8c56
			value: -191,
			path: '1/1/2/3/2'
		}
	)
})

test('Lawo: change volume', async () => {
	now = 1000
	jest.useFakeTimers()

	let commandReceiver0 = jest.fn(() => {
		// nothing.
	})
	let myChannelMapping0: MappingLawo = {
		device: DeviceType.LAWO,
		deviceId: 'myLawo',
		path: [1, 1, 2, 3, 2],
		default: literal<EmberPlusValueReal>({
			type: EmberPlusValueType.REAL,
			value: -191
		})
	}
	let myChannelMapping: Mappings = {
		'lawo_c1_fader': myChannelMapping0
	}

	let myConductor = new Conductor({
		initializeAsClear: true,
		getCurrentTime: getCurrentTime
	})
	myConductor.mapping = myChannelMapping
	await myConductor.init() // we cannot do an await, because setTimeout will never call without jest moving on.
	await myConductor.addDevice('myLawo', {
		type: DeviceType.LAWO,
		options: {
			host: '160.67.96.51',
			port: 9000,
			commandReceiver: commandReceiver0
		}
	})
	advanceTime(100) // 1100

	let device = myConductor.getDevice('myLawo') as LawoDevice

	// Check that no commands has been scheduled:
	expect(device.queue).toHaveLength(0)
	myConductor.timeline = [
		{
			id: 'obj0',
			trigger: {
				type: TriggerType.TIME_ABSOLUTE,
				value: now - 1000 // 1 seconds in the future
			},
			duration: 2000,
			LLayer: 'lawo_c1_fader',
			content: {
				type: TimelineContentTypeLawo.LAWO,
<<<<<<< HEAD
				attributes: {
					'Motor dB Value': 0 // 0 dBFS
				}
=======
				value: literal<EmberPlusValueReal>({
					type: EmberPlusValueType.REAL,
					value: 0
				})
>>>>>>> f96e8c56
			}
		}
	]

	advanceTime(100)
	myConductor.timeline = [
		{
			id: 'obj0',
			trigger: {
				type: TriggerType.TIME_ABSOLUTE,
				value: now - 1000 // 1 seconds in the future
			},
			duration: 2000,
			LLayer: 'lawo_c1_fader',
			content: {
				type: TimelineContentTypeLawo.LAWO,
<<<<<<< HEAD
				attributes: {
					'Motor dB Value': -15 // -15 dBFS
				}
=======
				value: literal<EmberPlusValueReal>({
					type: EmberPlusValueType.REAL,
					value: -15
				})
>>>>>>> f96e8c56
			}
		}
	]
	advanceTime(100)
	expect(commandReceiver0.mock.calls[1][1]).toMatchObject(
		{
			path: '1/1/2/3/2',
			// attribute: 'Motor dB Value',
			type: EmberPlusValueType.REAL,
			value: -15
		}
	)
})<|MERGE_RESOLUTION|>--- conflicted
+++ resolved
@@ -2,11 +2,7 @@
 
 import { Mappings, MappingLawo, DeviceType } from '../devices/mapping'
 import { Conductor } from '../conductor'
-<<<<<<< HEAD
-import { LawoDevice, TimelineContentTypeLawo } from '../devices/lawo'
-=======
 import { LawoDevice, TimelineContentTypeLawo, EmberPlusValueReal, EmberPlusValueType } from '../devices/lawo'
->>>>>>> f96e8c56
 
 let now: number = 1000
 
@@ -79,15 +75,15 @@
 			trigger: {
 				type: TriggerType.TIME_ABSOLUTE,
 				value: now - 1000 // 1 seconds in the past
-<<<<<<< HEAD
-			},
-			duration: 2000,
-			LLayer: 'lawo_c1_fader',
-			content: {
-				type: TimelineContentTypeLawo.LAWO,
-				attributes: {
-					'Motor dB Value': -6
-				}
+			},
+			duration: 2000,
+			LLayer: 'lawo_c1_fader',
+			content: {
+				type: TimelineContentTypeLawo.LAWO,
+				value: literal<EmberPlusValueReal>({
+					type: EmberPlusValueType.REAL,
+					value: -6
+				})
 			}
 		},
 		{
@@ -95,29 +91,6 @@
 			trigger: {
 				type: TriggerType.TIME_ABSOLUTE,
 				value: now + 500 // 0.5 seconds in the future
-=======
->>>>>>> f96e8c56
-			},
-			duration: 2000,
-			LLayer: 'lawo_c1_fader',
-			content: {
-				type: TimelineContentTypeLawo.LAWO,
-<<<<<<< HEAD
-				attributes: {
-					'Motor dB Value': -4
-				}
-=======
-				value: literal<EmberPlusValueReal>({
-					type: EmberPlusValueType.REAL,
-					value: -6
-				})
-			}
-		},
-		{
-			id: 'obj1',
-			trigger: {
-				type: TriggerType.TIME_ABSOLUTE,
-				value: now + 500 // 0.5 seconds in the future
 			},
 			duration: 2000,
 			LLayer: 'lawo_c1_fader',
@@ -127,7 +100,6 @@
 					type: EmberPlusValueType.REAL,
 					value: -4
 				})
->>>>>>> f96e8c56
 			}
 		}
 	]
@@ -149,16 +121,10 @@
 	expect(commandReceiver0).toHaveBeenCalledTimes(2)
 	expect(commandReceiver0.mock.calls[1][1]).toMatchObject(
 		{
-<<<<<<< HEAD
-			attribute: 'Motor dB Value',
-			value: -4,
-			path: '1/1/2/3'
-=======
 			// attribute: 'Motor dB Value',
 			type: EmberPlusValueType.REAL,
 			value: -4,
 			path: '1/1/2/3/2'
->>>>>>> f96e8c56
 		}
 	)
 
@@ -166,12 +132,8 @@
 	expect(commandReceiver0).toHaveBeenCalledTimes(3)
 	expect(commandReceiver0.mock.calls[2][1]).toMatchObject(
 		{
-<<<<<<< HEAD
-			attribute: 'Motor dB Value',
-=======
-			// attribute: 'Motor dB Value',
-			type: EmberPlusValueType.REAL,
->>>>>>> f96e8c56
+			// attribute: 'Motor dB Value',
+			type: EmberPlusValueType.REAL,
 			value: -191,
 			path: '1/1/2/3/2'
 		}
@@ -229,16 +191,10 @@
 			LLayer: 'lawo_c1_fader',
 			content: {
 				type: TimelineContentTypeLawo.LAWO,
-<<<<<<< HEAD
-				attributes: {
-					'Motor dB Value': 0 // 0 dBFS
-				}
-=======
 				value: literal<EmberPlusValueReal>({
 					type: EmberPlusValueType.REAL,
 					value: 0
 				})
->>>>>>> f96e8c56
 			}
 		}
 	]
@@ -255,16 +211,10 @@
 			LLayer: 'lawo_c1_fader',
 			content: {
 				type: TimelineContentTypeLawo.LAWO,
-<<<<<<< HEAD
-				attributes: {
-					'Motor dB Value': -15 // -15 dBFS
-				}
-=======
 				value: literal<EmberPlusValueReal>({
 					type: EmberPlusValueType.REAL,
 					value: -15
 				})
->>>>>>> f96e8c56
 			}
 		}
 	]
