--- conflicted
+++ resolved
@@ -177,13 +177,9 @@
     "tv-automation-quantel-gateway-client": "^1.0.8",
     "underscore": "^1.10.2",
     "underscore-deep-extend": "^1.1.5",
-<<<<<<< HEAD
     "ws": "^7.1.1",
-    "xml-js": "^1.6.11"
-=======
-    "v-connection": "git+https://github.com/olzzon/v-connection#v20200515_1",
-    "ws": "^7.1.1"
->>>>>>> 6950b970
+    "xml-js": "^1.6.11",
+    "v-connection": "git+https://github.com/olzzon/v-connection#v20200515_1"
   },
   "standard-version": {
     "message": "chore(release): %s [skip ci]",
