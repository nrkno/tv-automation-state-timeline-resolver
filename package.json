{
<<<<<<< HEAD
  "name": "timeline-state-resolver-packages",
  "private": true,
  "version": "6.0.0-0",
  "workspaces": {
    "packages": [
      "packages/timeline-state-resolver-types",
      "packages/timeline-state-resolver"
    ]
=======
  "name": "timeline-state-resolver",
  "version": "5.9.0-release34",
  "description": "Have timeline, control stuff",
  "main": "dist/index.js",
  "typings": "dist/index.d.ts",
  "module": "dist/module/index.js",
  "browser": "dist/browser/index.js",
  "license": "MIT",
  "repository": {
    "type": "git",
    "url": "git+https://github.com/nrkno/tv-automation-state-timeline-resolver.git"
>>>>>>> 8104f49c
  },
  "scripts": {
    "build": "yarn lerna exec yarn build",
    "lint": "yarn lerna exec yarn lint",
    "test": "yarn lerna exec yarn test",
    "watch": "lerna run --parallel build:main -- --watch --preserveWatchOutput",
    "docs": "yarn typedoc .",
    "postinstall": "lerna bootstrap"
  },
  "devDependencies": {
    "@strictsoftware/typedoc-plugin-monorepo": "^0.3.1",
    "@types/jest": "^26.0.9",
    "@types/node": "^12.12.2",
    "@types/request": "^2.48.1",
    "@types/sprintf-js": "^1.1.0",
    "@types/underscore": "^1.10.24",
    "@types/ws": "^7.2.4",
    "@types/xml-js": "^1.0.0",
    "class-transformer": "^0.2.3",
    "codecov": "^3.6.1",
    "concurrently": "^5.3.0",
    "gh-pages": "^3.0.0",
    "jest": "^26.0.1",
    "jest-haste-map": "^26.0.1",
    "jest-resolve": "^26.0.1",
    "lerna": "^4.0.0",
    "node-license-validator": "^1.3.0",
    "npm-scripts-info": "^0.3.9",
    "open-cli": "^6.0.1",
    "standard-version": "^9.0.0",
    "superfly-timeline": "^8.1.1",
    "trash-cli": "^3.0.0",
    "ts-jest": "^26.1.0",
    "tslint": "^6.1.2",
    "tslint-config-standard": "^9.0.0",
<<<<<<< HEAD
    "typedoc": "^0.16.0",
    "typescript": "~4.0",
    "underscore": "^1.9.1"
=======
    "typedoc": "^0.18.0",
    "typescript": "3.8.x"
  },
  "keywords": [
    "broadcast",
    "socket",
    "typescript",
    "javascript",
    "open",
    "source",
    "automation",
    "rundown",
    "production"
  ],
  "resolutions": {
    "minimist": "^1.2.3",
    "marked": "^2.0.0"
  },
  "dependencies": {
    "atem-state": "^0.10.1",
    "bufferutil": "^4.0.1",
    "casparcg-connection": "^5.1.0",
    "casparcg-state": "^2.1.0",
    "debug": "^4.3.1",
    "deepmerge": "^4.2.2",
    "emberplus-connection": "^0.0.3",
    "hyperdeck-connection": "^0.4.3",
    "osc": "^2.4.0",
    "p-all": "^3.0.0",
    "p-queue": "^6.4.0",
    "p-timeout": "^3.2.0",
    "request": "^2.88.0",
    "sprintf-js": "^1.1.2",
    "superfly-timeline": "^8.2.1",
    "threadedclass": "0.8.3",
    "tslib": "^1.10.0",
    "tv-automation-quantel-gateway-client": "^1.0.12",
    "underscore": "^1.12.0",
    "underscore-deep-extend": "^1.1.5",
    "utf-8-validate": "^5.0.2",
    "v-connection": "git+https://github.com/olzzon/v-connection#v20200515_1",
    "ws": "^7.1.1",
    "xml-js": "^1.6.11"
>>>>>>> 8104f49c
  },
  "standard-version": {
    "message": "chore(release): %s [skip ci]",
    "tagPrefix": ""
  }
}<|MERGE_RESOLUTION|>--- conflicted
+++ resolved
@@ -1,5 +1,4 @@
 {
-<<<<<<< HEAD
   "name": "timeline-state-resolver-packages",
   "private": true,
   "version": "6.0.0-0",
@@ -8,19 +7,6 @@
       "packages/timeline-state-resolver-types",
       "packages/timeline-state-resolver"
     ]
-=======
-  "name": "timeline-state-resolver",
-  "version": "5.9.0-release34",
-  "description": "Have timeline, control stuff",
-  "main": "dist/index.js",
-  "typings": "dist/index.d.ts",
-  "module": "dist/module/index.js",
-  "browser": "dist/browser/index.js",
-  "license": "MIT",
-  "repository": {
-    "type": "git",
-    "url": "git+https://github.com/nrkno/tv-automation-state-timeline-resolver.git"
->>>>>>> 8104f49c
   },
   "scripts": {
     "build": "yarn lerna exec yarn build",
@@ -56,55 +42,9 @@
     "ts-jest": "^26.1.0",
     "tslint": "^6.1.2",
     "tslint-config-standard": "^9.0.0",
-<<<<<<< HEAD
-    "typedoc": "^0.16.0",
+    "typedoc": "^0.18.0",
     "typescript": "~4.0",
     "underscore": "^1.9.1"
-=======
-    "typedoc": "^0.18.0",
-    "typescript": "3.8.x"
-  },
-  "keywords": [
-    "broadcast",
-    "socket",
-    "typescript",
-    "javascript",
-    "open",
-    "source",
-    "automation",
-    "rundown",
-    "production"
-  ],
-  "resolutions": {
-    "minimist": "^1.2.3",
-    "marked": "^2.0.0"
-  },
-  "dependencies": {
-    "atem-state": "^0.10.1",
-    "bufferutil": "^4.0.1",
-    "casparcg-connection": "^5.1.0",
-    "casparcg-state": "^2.1.0",
-    "debug": "^4.3.1",
-    "deepmerge": "^4.2.2",
-    "emberplus-connection": "^0.0.3",
-    "hyperdeck-connection": "^0.4.3",
-    "osc": "^2.4.0",
-    "p-all": "^3.0.0",
-    "p-queue": "^6.4.0",
-    "p-timeout": "^3.2.0",
-    "request": "^2.88.0",
-    "sprintf-js": "^1.1.2",
-    "superfly-timeline": "^8.2.1",
-    "threadedclass": "0.8.3",
-    "tslib": "^1.10.0",
-    "tv-automation-quantel-gateway-client": "^1.0.12",
-    "underscore": "^1.12.0",
-    "underscore-deep-extend": "^1.1.5",
-    "utf-8-validate": "^5.0.2",
-    "v-connection": "git+https://github.com/olzzon/v-connection#v20200515_1",
-    "ws": "^7.1.1",
-    "xml-js": "^1.6.11"
->>>>>>> 8104f49c
   },
   "standard-version": {
     "message": "chore(release): %s [skip ci]",
