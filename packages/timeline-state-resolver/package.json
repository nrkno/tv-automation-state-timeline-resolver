--- conflicted
+++ resolved
@@ -1,145 +1,4 @@
 {
-<<<<<<< HEAD
-	"name": "timeline-state-resolver",
-	"version": "6.0.0-0",
-	"description": "Have timeline, control stuff",
-	"main": "dist/index.js",
-	"typings": "dist/index.d.ts",
-	"module": "dist/module/index.js",
-	"browser": "dist/browser/index.js",
-	"license": "MIT",
-	"repository": {
-		"type": "git",
-		"url": "git+https://github.com/nrkno/tv-automation-state-timeline-resolver.git"
-	},
-	"bugs": {
-		"url": "https://github.com/nrkno/tv-automation-state-timeline-resolver/issues"
-	},
-	"homepage": "https://github.com/nrkno/tv-automation-state-timeline-resolver#readme",
-	"contributors": [
-		{
-			"name": "Johan Nyman",
-			"email": "johan@superfly.tv",
-			"url": "http://superfly.tv"
-		},
-		{
-			"name": "Balte de Wit",
-			"email": "balte@superfly.tv",
-			"url": "http://superfly.tv"
-		},
-		{
-			"name": "Jesper Stærkær",
-			"email": "jesper@superfly.tv",
-			"url": "http://superfly.tv"
-		},
-		{
-			"name": "Jan Starzak",
-			"email": "jan@superfly.tv",
-			"url": "http://superfly.tv"
-		},
-		{
-			"name": "Stephan Nordnes Eriksen",
-			"email": "Stephanruler@gmail.com"
-		},
-		{
-			"name": "Julian Waller",
-			"email": "julian@superfly.tv",
-			"url": "http://superfly.tv"
-		}
-	],
-	"scripts": {
-		"info": "npm-scripts-info",
-		"unlink:all": "yarn unlink atem-connection & yarn unlink atem-state & yarn unlink casparcg-connection & yarn unlink casparcg-state & yarn unlink superfly-timeline",
-		"build": "rimraf dist && yarn build:main",
-		"build:main": "tsc -p tsconfig.build.json",
-		"unit": "jest --forceExit",
-		"test": "yarn lint && yarn unit",
-		"test:integration": "yarn lint && jest --config=jest-integration.config.js",
-		"watch": "jest --watch",
-		"cov": "jest --coverage && yarn cov-open",
-		"cov-open": "open-cli coverage/lcov-report/index.html",
-		"send-coverage": "codecov -p ../..",
-		"validate:dependencies": "yarn audit --groups dependencies && yarn license-validate",
-		"validate:dev-dependencies": "yarn audit --groups devDependencies",
-		"lint": "eslint . --ext .ts --ext .js --ext .tsx --ext .jsx --ignore-pattern dist",
-		"lint-fix": "yarn lint --fix",
-		"license-validate": "yarn sofie-licensecheck",
-		"precommit": "lint-staged"
-	},
-	"scripts-info": {
-		"info": "Display information about the scripts",
-		"build": "(Trash and re)build the library",
-		"build:main": "Builds main build command without trash.",
-		"lint": "Lint all typescript source files",
-		"unit": "Build the library and run unit tests",
-		"test": "Lint, build, and test the library",
-		"test:integration": "Integration tests. Work in progress",
-		"watch": "Watch source files, rebuild library on changes, rerun relevant tests",
-		"cov": "Run tests, generate the HTML coverage report, and open it in a browser",
-		"cov-open": "Open current test coverage",
-		"send-coverage": "send coverage to codecov",
-		"validate:dependencies": "Scan dependencies for vulnerabilities and check licenses",
-		"license-validate": "Validate licenses for dependencies."
-	},
-	"engines": {
-		"node": ">=12.18"
-	},
-	"files": [
-		"/dist",
-		"/CHANGELOG.md",
-		"/README.md",
-		"/LICENSE"
-	],
-	"keywords": [
-		"broadcast",
-		"socket",
-		"typescript",
-		"javascript",
-		"open",
-		"source",
-		"automation",
-		"rundown",
-		"production"
-	],
-	"dependencies": {
-		"atem-state": "^0.10.1",
-		"casparcg-connection": "^5.1.0",
-		"casparcg-state": "^2.1.0",
-		"debug": "^4.3.1",
-		"deepmerge": "^4.2.2",
-		"emberplus-connection": "^0.0.3",
-		"eventemitter3": "^4.0.7",
-		"hyperdeck-connection": "^0.4.3",
-		"osc": "^2.4.0",
-		"p-all": "^3.0.0",
-		"p-queue": "^6.4.0",
-		"p-timeout": "^3.2.0",
-		"request": "^2.88.0",
-		"sprintf-js": "^1.1.2",
-		"superfly-timeline": "^8.2.1",
-		"threadedclass": "0.8.3",
-		"timeline-state-resolver-types": "6.0.0-0",
-		"tslib": "^2.1.0",
-		"tv-automation-quantel-gateway-client": "^1.0.12",
-		"underscore": "^1.12.0",
-		"underscore-deep-extend": "^1.1.5",
-		"utf-8-validate": "^5.0.2",
-		"v-connection": "git+https://github.com/olzzon/v-connection#v20200515_1",
-		"ws": "^7.1.1",
-		"xml-js": "^1.6.11"
-	},
-	"publishConfig": {
-		"access": "public"
-	},
-	"lint-staged": {
-		"*.{css,json,md,scss}": [
-			"prettier --write"
-		],
-		"*.{ts,tsx,js,jsx}": [
-			"yarn lint-fix"
-		]
-	}
-=======
   "name": "timeline-state-resolver",
   "version": "6.0.1-release36",
   "description": "Have timeline, control stuff",
@@ -192,7 +51,6 @@
     "unlink:all": "yarn unlink atem-connection & yarn unlink atem-state & yarn unlink casparcg-connection & yarn unlink casparcg-state & yarn unlink superfly-timeline",
     "build": "rimraf dist && yarn build:main",
     "build:main": "tsc -p tsconfig.build.json",
-    "lint": "tslint --project tsconfig.json --config ../../tslint.json",
     "unit": "jest --forceExit",
     "test": "yarn lint && yarn unit",
     "test:integration": "yarn lint && jest --config=jest-integration.config.js",
@@ -202,7 +60,12 @@
     "send-coverage": "codecov -p ../..",
     "validate:dependencies": "yarn audit --groups dependencies && yarn license-validate",
     "validate:dev-dependencies": "yarn audit --groups devDependencies",
-    "license-validate": "node-license-validator -p -d --allow-licenses MIT BSD BSD-2-Clause BSD-3-Clause 0BSD ISC Apache Unlicense WTFPL --allow-packages cycle"
+    "license-validate": "node-license-validator -p -d --allow-licenses MIT BSD BSD-2-Clause BSD-3-Clause 0BSD ISC Apache Unlicense WTFPL --allow-packages cycle",
+    "validate:dev-dependencies": "yarn audit --groups devDependencies",
+    "lint": "eslint . --ext .ts --ext .js --ext .tsx --ext .jsx --ignore-pattern dist",
+    "lint-fix": "yarn lint --fix",
+    "license-validate": "yarn sofie-licensecheck",
+    "precommit": "lint-staged"
   },
   "scripts-info": {
     "info": "Display information about the scripts",
@@ -247,6 +110,7 @@
     "debug": "^4.3.1",
     "deepmerge": "^4.2.2",
     "emberplus-connection": "^0.0.3",
+    "eventemitter3": "^4.0.7",
     "hyperdeck-connection": "^0.4.3",
     "osc": "^2.4.0",
     "p-all": "^3.0.0",
@@ -268,6 +132,13 @@
   },
   "publishConfig": {
     "access": "public"
+  },
+  "lint-staged": {
+    "*.{css,json,md,scss}": [
+      "prettier --write"
+    ],
+    "*.{ts,tsx,js,jsx}": [
+      "yarn lint-fix"
+    ]
   }
->>>>>>> 26a856db
 }