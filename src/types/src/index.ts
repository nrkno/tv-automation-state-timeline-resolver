export * from './abstract'
export * from './atem'
export * from './casparcg'
export * from './httpSend'
export * from './httpWatcher'
export * from './hyperdeck'
export * from './lawo'
export * from './osc'
export * from './pharos'
export * from './panasonicPTZ'
export * from './sisyfos'
export * from './quantel'
export * from './tcpSend'
export * from './vizMSE'
export * from './singularLive'
export * from './vmix'

export * from './device'
export * from './mapping'

import * as Timeline from './superfly-timeline'
import { TimelineObjAtemAny } from './atem'
import { TimelineObjCasparCGAny } from './casparcg'
import { TimelineObjHTTPSendAny } from './httpSend'
import { TimelineObjTCPSendAny } from './tcpSend'
import { TimelineObjHyperdeckAny } from './hyperdeck'
import { TimelineObjLawoAny } from './lawo'
import { TimelineObjOSCAny } from './osc'
import { TimelineObjPharosAny } from './pharos'
import { TimelineObjPanasonicPtzAny } from './panasonicPTZ'
import { TimelineObjAbstractAny } from './abstract'
import { TSRTimelineObjProps } from './mapping'
import { TimelineObjQuantelAny } from './quantel'
import { TimelineObjSisyfosAny } from './sisyfos'
import { TimelineObjVIZMSEAny } from './vizMSE'
import { TimelineObjSingularLiveAny } from './singularLive'
import { TimelineObjVMixAny } from './vmix'

export { Timeline }
export * from './mapping'
export * from './expectedPlayoutItems'

export type Omit<T, K extends keyof T> = Pick<T, Exclude<keyof T, K>>

export enum DeviceType {
	ABSTRACT = 0,
	CASPARCG = 1,
	ATEM = 2,
	LAWO = 3,
	HTTPSEND = 4,
	PANASONIC_PTZ = 5,
	TCPSEND = 6,
	HYPERDECK = 7,
	PHAROS = 8,
	OSC = 9,
	HTTPWATCHER = 10,
	SISYFOS = 11,
	QUANTEL = 12,
<<<<<<< HEAD
	SINGULAR_LIVE = 14,
	VMIX = 20
=======
	VIZMSE = 13,
	SINGULAR_LIVE = 14
>>>>>>> 6950b970
}

export interface TSRTimelineKeyframe<T> extends Timeline.TimelineKeyframe {
	content: Partial<T>
}

export interface TSRTimelineObjBase extends Omit<Timeline.TimelineObject, 'content'>, TSRTimelineObjProps {
	content: {
		deviceType: DeviceType
	}
	keyframes?: Array<TSRTimelineKeyframe<this['content']>>
}

export interface TSRTimelineObjBaseWithOnAir extends TSRTimelineObjBase {
	content: {
		deviceType: DeviceType
		/** If the object in question is intended to NOT be on air.
		 * The exact result depends on the device, but it could affect things like making in-transitions quicker, faster camera movements, etc..
		 */
		notOnAir?: boolean
	}
}

export interface TimelineObjEmpty extends TSRTimelineObjBase {
	content: {
		deviceType: DeviceType.ABSTRACT
		type: 'empty'
	}
	classes: Array<string>
}

export type TSRTimelineObj = (
	TimelineObjEmpty |
	TimelineObjAbstractAny |
	TimelineObjAtemAny |
	TimelineObjCasparCGAny |
	TimelineObjHTTPSendAny |
	TimelineObjTCPSendAny |
	TimelineObjHyperdeckAny |
	TimelineObjLawoAny |
	TimelineObjOSCAny |
	TimelineObjPharosAny |
	TimelineObjPanasonicPtzAny |
	TimelineObjQuantelAny |
	TimelineObjSisyfosAny |
<<<<<<< HEAD
	TimelineObjSingularLiveAny |
	TimelineObjVMixAny
=======
	TimelineObjVIZMSEAny |
	TimelineObjSingularLiveAny
>>>>>>> 6950b970
)

export type TSRTimeline = Array<TSRTimelineObj><|MERGE_RESOLUTION|>--- conflicted
+++ resolved
@@ -56,13 +56,9 @@
 	HTTPWATCHER = 10,
 	SISYFOS = 11,
 	QUANTEL = 12,
-<<<<<<< HEAD
+	VIZMSE = 13,
 	SINGULAR_LIVE = 14,
 	VMIX = 20
-=======
-	VIZMSE = 13,
-	SINGULAR_LIVE = 14
->>>>>>> 6950b970
 }
 
 export interface TSRTimelineKeyframe<T> extends Timeline.TimelineKeyframe {
@@ -108,13 +104,10 @@
 	TimelineObjPanasonicPtzAny |
 	TimelineObjQuantelAny |
 	TimelineObjSisyfosAny |
-<<<<<<< HEAD
 	TimelineObjSingularLiveAny |
-	TimelineObjVMixAny
-=======
+	TimelineObjVMixAny |
 	TimelineObjVIZMSEAny |
 	TimelineObjSingularLiveAny
->>>>>>> 6950b970
 )
 
 export type TSRTimeline = Array<TSRTimelineObj>