--- conflicted
+++ resolved
@@ -138,11 +138,7 @@
     "ts-jest": "^26.1.0",
     "tslint": "^6.1.2",
     "tslint-config-standard": "^9.0.0",
-<<<<<<< HEAD
-    "typedoc": "^0.16.0",
-=======
     "typedoc": "^0.18.0",
->>>>>>> 9ba2573e
     "typescript": "3.8.x"
   },
   "keywords": [
