import { Conductor } from '../../conductor'
import {
	TimelineContentTypeCasparCg,
	MappingCasparCG,
	Mappings,
	DeviceType,
	ChannelFormat,
	Transition,
	Ease,
	Direction
} from '../../types/src'
import { MockTime } from '../../__tests__/mockTime'
import { getMockCall } from '../../__tests__/lib'

// usage logCalls(commandReceiver0)
// function logCalls (fcn) {
// 	console.log('calls')
// 	fcn.mock.calls.forEach((call) => {
// 		console.log(call[0], call[1])
// 	})
// }

describe('CasparCG', () => {
	let mockTime = new MockTime()
	beforeAll(() => {
		mockTime.mockDateNow()
	})
	beforeEach(() => {
		mockTime.init()
	})
	test('CasparCG: Play AMB for 60s', async () => {

		const commandReceiver0: any = jest.fn(() => {
			return Promise.resolve()
		})
		let myLayerMapping0: MappingCasparCG = {
			device: DeviceType.CASPARCG,
			deviceId: 'myCCG',
			channel: 2,
			layer: 42
		}
		let myLayerMapping: Mappings = {
			'myLayer0': myLayerMapping0
		}

		let myConductor = new Conductor({
			initializeAsClear: true,
			getCurrentTime: mockTime.getCurrentTime
		})
		await myConductor.init() // we cannot do an await, because setTimeout will never call without jest moving on.
		await myConductor.addDevice('myCCG', {
			type: DeviceType.CASPARCG,
			options: {
				commandReceiver: commandReceiver0,
				host: '127.0.0.1',
				useScheduling: true
			}
		})
		await myConductor.setMapping(myLayerMapping)
		await mockTime.advanceTimeToTicks(10100)

		expect(commandReceiver0).toHaveBeenCalledTimes(3)

		expect(getMockCall(commandReceiver0, 0, 1)._objectParams).toMatchObject({ channel: 1, timecode: '00:00:10:00' })
		expect(getMockCall(commandReceiver0, 1, 1)._objectParams).toMatchObject({ channel: 2, timecode: '00:00:10:00' })
		expect(getMockCall(commandReceiver0, 2, 1)._objectParams).toMatchObject({ channel: 3, timecode: '00:00:10:00' })

		commandReceiver0.mockClear()

		let deviceContainer = myConductor.getDevice('myCCG')
		let device = deviceContainer.device

		// Check that no commands has been scheduled:
		expect(await device['queue']).toHaveLength(0)

		myConductor.timeline = [
			{
				id: 'obj0',
				enable: {
					start: mockTime.getCurrentTime() - 1000, // 1 seconds ago
					duration: 2000
				},
				layer: 'myLayer0',
				content: {
					deviceType: DeviceType.CASPARCG,
					type: TimelineContentTypeCasparCg.MEDIA,

					file: 'AMB',
					loop: true
				}
			}
		]

		await mockTime.advanceTimeToTicks(10200)

		// one command has been sent:
		expect(commandReceiver0).toHaveBeenCalledTimes(2)
		expect(getMockCall(commandReceiver0, 0, 1)._objectParams).toMatchObject({
			channel: 2,
			layer: 42,
			noClear: false,
			clip: 'AMB',
			loop: true,
			seek: 0 // looping and seeking nos supported when length not provided
		})

		// advance time to end of clip:
		await mockTime.advanceTimeToTicks(11200)

		// two commands have been sent:
		expect(commandReceiver0).toHaveBeenCalledTimes(2)
		expect(getMockCall(commandReceiver0, 1, 1).name).toEqual('ScheduleSetCommand')
		expect(getMockCall(commandReceiver0, 1, 1)._objectParams.command.name).toEqual('ClearCommand')
		expect(getMockCall(commandReceiver0, 1, 1)._objectParams.command.channel).toEqual(2)
		expect(getMockCall(commandReceiver0, 1, 1)._objectParams.command.layer).toEqual(42)
	})
	test('CasparCG: Play AMB for 60s, start at 10s', async () => {

		const commandReceiver0: any = jest.fn(() => {
			return Promise.resolve()
		})
		let myLayerMapping0: MappingCasparCG = {
			device: DeviceType.CASPARCG,
			deviceId: 'myCCG',
			channel: 2,
			layer: 42
		}
		let myLayerMapping: Mappings = {
			'myLayer0': myLayerMapping0
		}

		let myConductor = new Conductor({
			initializeAsClear: true,
			getCurrentTime: mockTime.getCurrentTime
		})
		await myConductor.init() // we cannot do an await, because setTimeout will never call without jest moving on.
		await myConductor.addDevice('myCCG', {
			type: DeviceType.CASPARCG,
			options: {
				commandReceiver: commandReceiver0,
				host: '127.0.0.1',
				useScheduling: true
			}
		})
		await myConductor.setMapping(myLayerMapping)
		await mockTime.advanceTimeToTicks(10100)

		expect(commandReceiver0).toHaveBeenCalledTimes(3)

		expect(getMockCall(commandReceiver0, 0, 1)._objectParams).toMatchObject({ channel: 1, timecode: '00:00:10:00' })
		expect(getMockCall(commandReceiver0, 1, 1)._objectParams).toMatchObject({ channel: 2, timecode: '00:00:10:00' })
		expect(getMockCall(commandReceiver0, 2, 1)._objectParams).toMatchObject({ channel: 3, timecode: '00:00:10:00' })

		commandReceiver0.mockClear()

		let deviceContainer = myConductor.getDevice('myCCG')
		let device = deviceContainer.device

		// Check that no commands has been scheduled:
		expect(await device['queue']).toHaveLength(0)

		myConductor.timeline = [
			{
				id: 'obj0',
				enable: {
					start: mockTime.getCurrentTime() - 10000, // 10 seconds ago
					duration: 60000
				},
				layer: 'myLayer0',
				content: {
					deviceType: DeviceType.CASPARCG,
					type: TimelineContentTypeCasparCg.MEDIA,

					file: 'AMB'
				}
			}
		]

		await mockTime.advanceTimeToTicks(10200)

		// one command has been sent:
		expect(commandReceiver0).toHaveBeenCalledTimes(1)
		expect(getMockCall(commandReceiver0, 0, 1)._objectParams).toMatchObject({
			channel: 2,
			layer: 42,
			noClear: false,
			clip: 'AMB',
			seek: 25 * 10
		})
	})

	test('CasparCG: Play IP input for 60s', async () => {

		const commandReceiver0: any = jest.fn(() => {
			return Promise.resolve()
		})
		let myLayerMapping0: MappingCasparCG = {
			device: DeviceType.CASPARCG,
			deviceId: 'myCCG',
			channel: 2,
			layer: 42
		}
		let myLayerMapping: Mappings = {
			'myLayer0': myLayerMapping0
		}

		let myConductor = new Conductor({
			initializeAsClear: true,
			getCurrentTime: mockTime.getCurrentTime
		})
		await myConductor.init()
		await myConductor.addDevice('myCCG', {
			type: DeviceType.CASPARCG,
			options: {
				commandReceiver: commandReceiver0,
				host: '127.0.0.1',
				useScheduling: false
			}
		})
		await myConductor.setMapping(myLayerMapping)

		let deviceContainer = myConductor.getDevice('myCCG')
		let device = deviceContainer.device

		// Check that no commands has been scheduled:
		expect(await device['queue']).toHaveLength(0)
		myConductor.timeline = [
			{
				id: 'obj0',
				enable: {
					start: mockTime.getCurrentTime() - 1000, // 1 seconds ago
					duration: 2000
				},
				layer: 'myLayer0',
				content: {
					deviceType: DeviceType.CASPARCG,
					type: TimelineContentTypeCasparCg.IP,

					uri: 'rtsp://127.0.0.1:5004'
				}
			}
		]
		await mockTime.advanceTimeTicks(100)

		// one command has been sent:
		expect(commandReceiver0).toHaveBeenCalledTimes(1)
		expect(getMockCall(commandReceiver0, 0, 1)._objectParams).toMatchObject({
			channel: 2,
			layer: 42,
			noClear: false,
			clip: 'rtsp://127.0.0.1:5004',
			seek: 0 // can't seek in an ip input
		})

		// advance time to end of clip:
		await mockTime.advanceTimeTicks(2000)

		// two commands have been sent:
		expect(commandReceiver0).toHaveBeenCalledTimes(2)
		// expect(getMockCall(commandReceiver0, 1, 1).name).toEqual('ScheduleSetCommand')
		expect(getMockCall(commandReceiver0, 1, 1).name).toEqual('ClearCommand')
		expect(getMockCall(commandReceiver0, 1, 1).channel).toEqual(2)
		expect(getMockCall(commandReceiver0, 1, 1).layer).toEqual(42)
	})

	test('CasparCG: Play decklink input for 60s', async () => {

		const commandReceiver0: any = jest.fn(() => {
			return Promise.resolve()
		})
		let myLayerMapping0: MappingCasparCG = {
			device: DeviceType.CASPARCG,
			deviceId: 'myCCG',
			channel: 2,
			layer: 42
		}
		let myLayerMapping: Mappings = {
			'myLayer0': myLayerMapping0
		}

		let myConductor = new Conductor({
			initializeAsClear: true,
			getCurrentTime: mockTime.getCurrentTime
		})
		await myConductor.init()
		await myConductor.addDevice('myCCG', {
			type: DeviceType.CASPARCG,
			options: {
				commandReceiver: commandReceiver0,
				host: '127.0.0.1',
				useScheduling: true
			}
		})
		await myConductor.setMapping(myLayerMapping)

		let deviceContainer = myConductor.getDevice('myCCG')
		let device = deviceContainer.device

		// Check that no commands has been scheduled:
		expect(await device['queue']).toHaveLength(0)

		// await mockTime.advanceTimeToTicks(10050)
		// expect(commandReceiver0).toHaveBeenCalledTimes(3)

		// await mockTime.advanceTimeToTicks(10010)

		await mockTime.advanceTimeToTicks(10050)
		expect(commandReceiver0).toHaveBeenCalledTimes(3)
		expect(getMockCall(commandReceiver0, 0, 1).name).toEqual('TimeCommand')
		expect(getMockCall(commandReceiver0, 1, 1).name).toEqual('TimeCommand')
		expect(getMockCall(commandReceiver0, 2, 1).name).toEqual('TimeCommand')

		myConductor.timeline = [
			{
				id: 'obj0',
				enable: {
					start: 9000,
					duration: 2000 // 11000
				},
				layer: 'myLayer0',
				content: {
					deviceType: DeviceType.CASPARCG,
					type: TimelineContentTypeCasparCg.INPUT,

					device: 1,
					inputType: 'decklink',
					deviceFormat: ChannelFormat.HD_720P5000
				}
			}
		]
		await mockTime.advanceTimeToTicks(10100)

		// one command has been sent:
		expect(commandReceiver0).toHaveBeenCalledTimes(5)

		expect(getMockCall(commandReceiver0, 3, 1).name).toEqual('PlayDecklinkCommand')
		expect(getMockCall(commandReceiver0, 3, 1)._objectParams).toMatchObject({
			channel: 2,
			layer: 42,
			device: 1,
			format: ChannelFormat.HD_720P5000
		})

		expect(getMockCall(commandReceiver0, 4, 1).name).toEqual('ScheduleSetCommand')
		expect(getMockCall(commandReceiver0, 4, 1)._objectParams.command.name).toEqual('ClearCommand')
		expect(getMockCall(commandReceiver0, 4, 1)._objectParams.command._objectParams).toMatchObject({ channel: 2, layer: 42 })

		// advance time to end of clip:
		// await mockTime.advanceTimeToTicks(11200)

		// two commands have been sent:
		// expect(commandReceiver0).toHaveBeenCalledTimes(5)
	})

	test('CasparCG: Play template for 60s', async () => {

		const commandReceiver0: any = jest.fn(() => {
			return Promise.resolve()
		})
		let myLayerMapping0: MappingCasparCG = {
			device: DeviceType.CASPARCG,
			deviceId: 'myCCG',
			channel: 2,
			layer: 42
		}
		let myLayerMapping: Mappings = {
			'myLayer0': myLayerMapping0
		}

		let myConductor = new Conductor({
			initializeAsClear: true,
			getCurrentTime: mockTime.getCurrentTime
		})
		await myConductor.init()
		await myConductor.addDevice('myCCG', {
			type: DeviceType.CASPARCG,
			options: {
				commandReceiver: commandReceiver0,
				host: '127.0.0.1',
				useScheduling: true
			}
		})
		await myConductor.setMapping(myLayerMapping)

		let deviceContainer = myConductor.getDevice('myCCG')
		let device = deviceContainer.device

		// Check that no commands has been scheduled:
		expect(await device['queue']).toHaveLength(0)

		await mockTime.advanceTimeToTicks(10050)
		expect(commandReceiver0).toHaveBeenCalledTimes(3)
		expect(getMockCall(commandReceiver0, 0, 1).name).toEqual('TimeCommand')
		expect(getMockCall(commandReceiver0, 1, 1).name).toEqual('TimeCommand')
		expect(getMockCall(commandReceiver0, 2, 1).name).toEqual('TimeCommand')

		myConductor.timeline = [
			{
				id: 'obj0',
				enable: {
					start: 9000,
					duration: 2000
				},
				layer: 'myLayer0',
				content: {
					deviceType: DeviceType.CASPARCG,
					type: TimelineContentTypeCasparCg.TEMPLATE,

					name: 'LT',
					data: {
						f0: 'Hello',
						f1: 'World'
					},
					useStopCommand: true
				}
			}
		]

		await mockTime.advanceTimeToTicks(10100)

		// one command has been sent:
		expect(commandReceiver0).toHaveBeenCalledTimes(5)
		expect(getMockCall(commandReceiver0, 3, 1).name).toEqual('CGAddCommand')
		expect(getMockCall(commandReceiver0, 3, 1)._objectParams).toMatchObject({
			channel: 2,
			layer: 42,
			noClear: false,
			templateName: 'LT',
			flashLayer: 1,
			playOnLoad: true,
			data: { f0: 'Hello', f1: 'World' },
			cgStop: true,
			templateType: 'html'
		})

		expect(getMockCall(commandReceiver0, 4, 1).name).toEqual('ScheduleSetCommand')
		expect(getMockCall(commandReceiver0, 4, 1)._objectParams.command.name).toEqual('CGStopCommand')
	})

	test('CasparCG: Play template for 60s', async () => {

		const commandReceiver0: any = jest.fn(() => {
			return Promise.resolve()
		})
		let myLayerMapping0: MappingCasparCG = {
			device: DeviceType.CASPARCG,
			deviceId: 'myCCG',
			channel: 2,
			layer: 42
		}
		let myLayerMapping: Mappings = {
			'myLayer0': myLayerMapping0
		}

		let myConductor = new Conductor({
			initializeAsClear: true,
			getCurrentTime: mockTime.getCurrentTime
		})
		await myConductor.init()
		await myConductor.addDevice('myCCG', {
			type: DeviceType.CASPARCG,
			options: {
				commandReceiver: commandReceiver0,
				host: '127.0.0.1',
				useScheduling: true
			}
		})
		await myConductor.setMapping(myLayerMapping)

		let deviceContainer = myConductor.getDevice('myCCG')
		let device = deviceContainer.device

		// Check that no commands has been scheduled:
		expect(await device['queue']).toHaveLength(0)

		await mockTime.advanceTimeToTicks(10050)
		expect(commandReceiver0).toHaveBeenCalledTimes(3)
		expect(getMockCall(commandReceiver0, 0, 1).name).toEqual('TimeCommand')
		expect(getMockCall(commandReceiver0, 1, 1).name).toEqual('TimeCommand')
		expect(getMockCall(commandReceiver0, 2, 1).name).toEqual('TimeCommand')

		myConductor.timeline = [
			{
				id: 'obj0',
				enable: {
					start: 9000,
					duration: 2000
				},
				layer: 'myLayer0',
				content: {
					deviceType: DeviceType.CASPARCG,
					type: TimelineContentTypeCasparCg.RECORD,

					file: 'RECORDING',
					encoderOptions: '-format mkv -c:v libx264 -crf 22'
				}
			}
		]

		await mockTime.advanceTimeToTicks(10100)

		// one command has been sent:
		expect(commandReceiver0).toHaveBeenCalledTimes(5)
		expect(getMockCall(commandReceiver0, 3, 1).name).toEqual('CustomCommand')
		expect(getMockCall(commandReceiver0, 3, 1)._objectParams).toMatchObject({
			channel: 2,
			layer: 42,
			noClear: false,
			media: 'RECORDING',
			encoderOptions: '-format mkv -c:v libx264 -crf 22',
			command: 'ADD 2 FILE RECORDING -format mkv -c:v libx264 -crf 22',
			customCommand: 'add file'
		})

		expect(getMockCall(commandReceiver0, 4, 1).name).toEqual('ScheduleSetCommand')
		expect(getMockCall(commandReceiver0, 4, 1)._objectParams.command.name).toEqual('CustomCommand')
	})

	test('CasparCG: Play 2 routes for 60s', async () => {

		const commandReceiver0: any = jest.fn(() => {
			return Promise.resolve()
		})
		let myLayerMapping0: MappingCasparCG = {
			device: DeviceType.CASPARCG,
			deviceId: 'myCCG',
			channel: 2,
			layer: 42
		}
		let myLayerMapping1: MappingCasparCG = {
			device: DeviceType.CASPARCG,
			deviceId: 'myCCG',
			channel: 1,
			layer: 42
		}
		let myLayerMapping: Mappings = {
			'myLayer0': myLayerMapping0,
			'myLayer1': myLayerMapping1
		}

		let myConductor = new Conductor({
			initializeAsClear: true,
			getCurrentTime: mockTime.getCurrentTime
		})
		await myConductor.init()
		await myConductor.addDevice('myCCG', {
			type: DeviceType.CASPARCG,
			options: {
				commandReceiver: commandReceiver0,
				host: '127.0.0.1',
				useScheduling: true
			}
		})
		await myConductor.setMapping(myLayerMapping)

		let deviceContainer = myConductor.getDevice('myCCG')
		let device = deviceContainer.device

		// Check that no commands has been scheduled:
		expect(await device['queue']).toHaveLength(0)

		await mockTime.advanceTimeToTicks(10050)
		expect(commandReceiver0).toHaveBeenCalledTimes(3)
		expect(getMockCall(commandReceiver0, 0, 1).name).toEqual('TimeCommand')
		expect(getMockCall(commandReceiver0, 1, 1).name).toEqual('TimeCommand')
		expect(getMockCall(commandReceiver0, 2, 1).name).toEqual('TimeCommand')

		myConductor.timeline = [
			{
				id: 'obj0',
				enable: {
					start: 9000,
					duration: 3000
				},
				layer: 'myLayer0',
				content: {
					deviceType: DeviceType.CASPARCG,
					type: TimelineContentTypeCasparCg.ROUTE,

					mappedLayer: 'myLayer1'
				}
			},
			{
				id: 'obj1',
				enable: {
					start: 11000,
					duration: 1000
				},
				layer: 'myLayer1',
				content: {
					deviceType: DeviceType.CASPARCG,
					type: TimelineContentTypeCasparCg.ROUTE,

					channel: 2,
					layer: 23
				}
			}
		]

		await mockTime.advanceTimeToTicks(10100)

		// one command has been sent:
		expect(commandReceiver0).toHaveBeenCalledTimes(7)
		expect(getMockCall(commandReceiver0, 3, 1)._objectParams).toMatchObject({
			channel: 2,
			layer: 42,
			noClear: false,
			routeChannel: 1,
			routeLayer: 42,
			command: 'PLAY 2-42 route://1-42',
			customCommand: 'route'
		})

		await mockTime.advanceTimeToTicks(11000)

		// expect(commandReceiver0).toHaveBeenCalledTimes(2)
		expect(getMockCall(commandReceiver0, 4, 1)._objectParams.command._objectParams).toMatchObject({
			channel: 1,
			layer: 42,
			noClear: false,
			routeChannel: 2,
			routeLayer: 23,
			command: 'PLAY 1-42 route://2-23',
			customCommand: 'route'
		})

		// advance time to end of clip:
		await mockTime.advanceTimeToTicks(12000)

		// two more commands have been sent:
		// expect(commandReceiver0).toHaveBeenCalledTimes(4)
		// expect 2 clear commands:
		expect(getMockCall(commandReceiver0, 5, 1)._objectParams.command.name).toEqual('ClearCommand')
		expect(getMockCall(commandReceiver0, 6, 1)._objectParams.command.name).toEqual('ClearCommand')
	})

	test('CasparCG: AMB with transitions', async () => {

		const commandReceiver0: any = jest.fn(() => {
			return Promise.resolve()
		})
		let myLayerMapping0: MappingCasparCG = {
			device: DeviceType.CASPARCG,
			deviceId: 'myCCG',
			channel: 2,
			layer: 42
		}
		let myLayerMapping: Mappings = {
			'myLayer0': myLayerMapping0
		}

		let myConductor = new Conductor({
			initializeAsClear: true,
			getCurrentTime: mockTime.getCurrentTime
		})
		await myConductor.init()
		await myConductor.addDevice('myCCG', {
			type: DeviceType.CASPARCG,
			options: {
				commandReceiver: commandReceiver0,
				host: '127.0.0.1',
				useScheduling: true
			}
		})
		await myConductor.setMapping(myLayerMapping)

		// Check that no commands has been sent:
		expect(commandReceiver0).toHaveBeenCalledTimes(0)

		await mockTime.advanceTimeToTicks(10050)
		expect(commandReceiver0).toHaveBeenCalledTimes(3)
		expect(getMockCall(commandReceiver0, 0, 1).name).toEqual('TimeCommand')
		expect(getMockCall(commandReceiver0, 1, 1).name).toEqual('TimeCommand')
		expect(getMockCall(commandReceiver0, 2, 1).name).toEqual('TimeCommand')

		myConductor.timeline = [
			{
				id: 'obj0',
				enable: {
					start: mockTime.getCurrentTime() - 1000, // 1 seconds ago
					duration: 2000
				},
				layer: 'myLayer0',
				content: {
					deviceType: DeviceType.CASPARCG,
					type: TimelineContentTypeCasparCg.MEDIA,

					file: 'AMB',

					transitions: {
						inTransition: {
							type: Transition.MIX,
							duration: 1000,
							easing: Ease.LINEAR,
							direction: Direction.LEFT
						},
						outTransition: {
							type: Transition.MIX,
							duration: 1000,
							easing: Ease.LINEAR,
							direction: Direction.RIGHT
						}
					}
				}
			}
		]

		// fast-forward:
		await mockTime.advanceTimeTicks(100)
		// Check that an ACMP-command has been sent
		expect(commandReceiver0).toHaveBeenCalledTimes(5)
		expect(getMockCall(commandReceiver0, 3, 1).name).toEqual('PlayCommand')
		expect(getMockCall(commandReceiver0, 3, 1)._objectParams).toMatchObject({
			channel: 2,
			layer: 42,
			noClear: false,
			transition: 'MIX',
			transitionDuration: 25,
			transitionEasing: 'LINEAR',
			transitionDirection: 'LEFT',
			clip: 'AMB',
			seek: 25,
			loop: false
		})
		expect(getMockCall(commandReceiver0, 4, 1).name).toEqual('ScheduleSetCommand')
		expect(getMockCall(commandReceiver0, 4, 1)._objectParams.command.name).toEqual('PlayCommand')
		expect(getMockCall(commandReceiver0, 4, 1)._objectParams.command._objectParams).toMatchObject({
			channel: 2,
			layer: 42,
			transition: 'MIX',
			transitionDuration: 25,
			transitionEasing: 'LINEAR',
			transitionDirection: 'RIGHT',
			clip: 'empty'
		})

		// Nothing more should've happened:
		await mockTime.advanceTimeToTicks(10400)

		expect(commandReceiver0.mock.calls.length).toBe(5)
	})

	test('CasparCG: Mixer commands', async () => {

		const commandReceiver0: any = jest.fn(() => {
			return Promise.resolve()
		})
		let myLayerMapping0: MappingCasparCG = {
			device: DeviceType.CASPARCG,
			deviceId: 'myCCG',
			channel: 2,
			layer: 42
		}
		let myLayerMapping: Mappings = {
			'myLayer0': myLayerMapping0
		}

		let myConductor = new Conductor({
			initializeAsClear: true,
			getCurrentTime: mockTime.getCurrentTime
		})
		myConductor.on('error', e => { throw new Error(e) })
		myConductor.on('warning', msg => { console.warn(msg) })
		await myConductor.init()
		await myConductor.addDevice('myCCG', {
			type: DeviceType.CASPARCG,
			options: {
				commandReceiver: commandReceiver0,
				host: '127.0.0.1',
				useScheduling: true
			}
		})
		await myConductor.setMapping(myLayerMapping)

		// Check that no commands has been sent:
		expect(commandReceiver0).toHaveBeenCalledTimes(0)

		myConductor.timeline = [
			{
				id: 'obj0',
				enable: {
					start: mockTime.getCurrentTime() - 1000, // 1 seconds ago
					duration: 12000 // 12s
				},
				layer: 'myLayer0',
				content: {
					deviceType: DeviceType.CASPARCG,
					type: TimelineContentTypeCasparCg.MEDIA, // more to be implemented later!
					file: 'AMB',
					loop: true

				},
				keyframes: [{
					id: 'kf1',
					enable: {
						start: 500, // 0 = parent's start
						duration: 5500
					},
					content: {
						mixer: {
							perspective: {
								topLeftX: 0,
								topLeftY: 0,
								topRightX: 0.5,
								topRightY: 0,
								bottomRightX: 0.5,
								bottomRightY: 1,
								bottomLeftX: 0,
								bottomLeftY: 1
							}
						}
					}

				},{
					id: 'kf2',
					enable: {
						start: 6000, // 0 = parent's start
						duration: 6000
					},
					content: {
						mixer: {
							perspective: {
								topLeftX: 0,
								topLeftY: 0,
								topRightX: 1,
								topRightY: 0,
								bottomRightX: 1,
								bottomRightY: 1,
								bottomLeftX: 0,
								bottomLeftY: 1
							}
						}
					}
				}]
			}
		]

		// fast-forward:
		await mockTime.advanceTimeTicks(100)

		// Check that ACMP-commands has been sent
		expect(commandReceiver0).toHaveBeenCalledTimes(5)
		// we've already tested play commands so let's check the mixer command:
		expect(getMockCall(commandReceiver0, 1, 1).name).toMatch(/MixerPerspectiveCommand/)
		expect(getMockCall(commandReceiver0, 1, 1)._objectParams).toMatchObject({
			channel: 2,
			layer: 42,
			topLeftX: 0,
			topLeftY: 0,
			topRightX: 0.5,
			topRightY: 0,
			bottomRightX: 0.5,
			bottomRightY: 1,
			bottomLeftX: 0,
			bottomLeftY: 1,
			keyword: 'PERSPECTIVE'
		})

		// fast-forward:
		await mockTime.advanceTimeTicks(5000)

		expect(commandReceiver0.mock.calls).toHaveLength(6)
		// expect(CasparCG.mockDo.mock.calls[2][0]).toBeInstanceOf(AMCP.StopCommand);
		expect(getMockCall(commandReceiver0, 5, 1)._objectParams.command.name).toMatch(/MixerPerspectiveCommand/)
		expect(getMockCall(commandReceiver0, 5, 1)._objectParams.command._objectParams).toMatchObject({
			channel: 2,
			layer: 42,
			topLeftX: 0,
			topLeftY: 0,
			topRightX: 1,
			topRightY: 0,
			bottomRightX: 1,
			bottomRightY: 1,
			bottomLeftX: 0,
			bottomLeftY: 1,
			keyword: 'PERSPECTIVE'
		})

	})

	test('CasparCG: loadbg command', async () => {

		const commandReceiver0: any = jest.fn(() => {
			return Promise.resolve()
		})
		let myLayerMapping0: MappingCasparCG = {
			device: DeviceType.CASPARCG,
			deviceId: 'myCCG',
			channel: 2,
			layer: 42
		}
		let myLayerMapping: Mappings = {
			'myLayer0': myLayerMapping0
		}

		let myConductor = new Conductor({
			initializeAsClear: true,
			getCurrentTime: mockTime.getCurrentTime
		})
		await myConductor.init()
		await myConductor.addDevice('myCCG', {
			type: DeviceType.CASPARCG,
			options: {
				commandReceiver: commandReceiver0,
				host: '127.0.0.1',
				timeBase: 50,
				useScheduling: true
			}
		})
		await myConductor.setMapping(myLayerMapping)

		expect(mockTime.getCurrentTime()).toEqual(10000)

		await mockTime.advanceTimeToTicks(10050)
		expect(commandReceiver0).toHaveBeenCalledTimes(3)
		expect(getMockCall(commandReceiver0, 0, 1).name).toEqual('TimeCommand')
		expect(getMockCall(commandReceiver0, 1, 1).name).toEqual('TimeCommand')
		expect(getMockCall(commandReceiver0, 2, 1).name).toEqual('TimeCommand')

		myConductor.timeline = [
			{
				id: 'obj0_bg',
				enable: {
					start: 10000,
					duration: 1200
				},
				layer: 'myLayer0',
				content: {
					deviceType: DeviceType.CASPARCG,
					type: TimelineContentTypeCasparCg.MEDIA,

					file: 'AMB',
					loop: true
				},
				// @ts-ignore
				isLookahead: true
			},
			{
				id: 'obj0',
				enable: {
					start: 11200, // 1.2 seconds in the future
					duration: 2000
				},
				layer: 'myLayer0',
				content: {
					deviceType: DeviceType.CASPARCG,
					type: TimelineContentTypeCasparCg.MEDIA,

					file: 'AMB',
					loop: true
				}
			}
		]

		await mockTime.advanceTimeTicks(100)
		expect(commandReceiver0).toHaveBeenCalledTimes(5)
		expect(getMockCall(commandReceiver0, 3, 1).name).toEqual('LoadbgCommand')
		expect(getMockCall(commandReceiver0, 3, 1)._objectParams).toMatchObject({
			channel: 2,
			layer: 42,
			noClear: false,
			clip: 'AMB',
			auto: false,
			loop: true,
			seek: 0,
			clearOn404: true
		})
		expect(getMockCall(commandReceiver0, 4, 1).name).toEqual('ScheduleSetCommand')
		expect(getMockCall(commandReceiver0, 4, 1)._objectParams.timecode).toEqual('00:00:11:10') // 11s 10 frames == 1.2 s @50fpx

		expect(getMockCall(commandReceiver0, 4, 1)._objectParams.command.name).toEqual('PlayCommand')
		expect(getMockCall(commandReceiver0, 4, 1)._objectParams.command._objectParams).toEqual({
			channel: 2,
			layer: 42,
			noClear: false
		})

		await mockTime.advanceTimeTicks(2000)
		expect(commandReceiver0).toHaveBeenCalledTimes(6)
		expect(getMockCall(commandReceiver0, 5, 1).name).toEqual('ScheduleSetCommand')
		expect(getMockCall(commandReceiver0, 5, 1)._objectParams.command.name).toEqual('ClearCommand')
		expect(getMockCall(commandReceiver0, 5, 1)._objectParams.command._objectParams).toEqual({
			channel: 2,
			layer: 42
		})

	})

	test('CasparCG: load command', async () => {

		const commandReceiver0: any = jest.fn(() => {
			return Promise.resolve()
		})
		let myLayerMapping0: MappingCasparCG = {
			device: DeviceType.CASPARCG,
			deviceId: 'myCCG',
			channel: 2,
			layer: 42,
			previewWhenNotOnAir: true
		}
		let myLayerMapping: Mappings = {
			'myLayer0': myLayerMapping0
		}

		let myConductor = new Conductor({
			initializeAsClear: true,
			getCurrentTime: mockTime.getCurrentTime
		})
		await myConductor.init()
		await myConductor.addDevice('myCCG', {
			type: DeviceType.CASPARCG,
			options: {
				commandReceiver: commandReceiver0,
				host: '127.0.0.1',
				timeBase: 50,
				useScheduling: true
			}
		})
		await myConductor.setMapping(myLayerMapping)

		expect(mockTime.getCurrentTime()).toEqual(10000)

		await mockTime.advanceTimeToTicks(10050)
		expect(commandReceiver0).toHaveBeenCalledTimes(3)
		expect(getMockCall(commandReceiver0, 0, 1).name).toEqual('TimeCommand')
		expect(getMockCall(commandReceiver0, 1, 1).name).toEqual('TimeCommand')
		expect(getMockCall(commandReceiver0, 2, 1).name).toEqual('TimeCommand')

		myConductor.timeline = [
			{
				id: 'obj0_bg',
				enable: {
					start: 10000,
					duration: 1200
				},
				layer: 'myLayer0',
				content: {
					deviceType: DeviceType.CASPARCG,
					type: TimelineContentTypeCasparCg.MEDIA,

					file: 'AMB',
					loop: true
				},
				// @ts-ignore
				isLookahead: true
			},
			{
				id: 'obj0',
				enable: {
					start: 11200, // 1.2 seconds in the future
					duration: 2000
				},
				layer: 'myLayer0',
				content: {
					deviceType: DeviceType.CASPARCG,
					type: TimelineContentTypeCasparCg.MEDIA,

					file: 'AMB',
					loop: true
				}
			}
		]

		await mockTime.advanceTimeTicks(100)
		expect(commandReceiver0).toHaveBeenCalledTimes(5)
		expect(getMockCall(commandReceiver0, 3, 1).name).toEqual('LoadCommand')
		expect(getMockCall(commandReceiver0, 3, 1)._objectParams).toMatchObject({
			channel: 2,
			layer: 42,
			noClear: false,
			clip: 'AMB',
			loop: true,
			seek: 0,
			clearOn404: true
		})
		expect(getMockCall(commandReceiver0, 4, 1).name).toEqual('ScheduleSetCommand')
		expect(getMockCall(commandReceiver0, 4, 1)._objectParams.timecode).toEqual('00:00:11:10') // 11s 10 frames == 1.2 s @50fpx

		expect(getMockCall(commandReceiver0, 4, 1)._objectParams.command.name).toEqual('ResumeCommand')
		expect(getMockCall(commandReceiver0, 4, 1)._objectParams.command._objectParams).toEqual({
			channel: 2,
			layer: 42,
			noClear: false
		})

		await mockTime.advanceTimeTicks(2000)
		expect(commandReceiver0).toHaveBeenCalledTimes(6)
		expect(getMockCall(commandReceiver0, 5, 1).name).toEqual('ScheduleSetCommand')
		expect(getMockCall(commandReceiver0, 5, 1)._objectParams.command.name).toEqual('ClearCommand')
		expect(getMockCall(commandReceiver0, 5, 1)._objectParams.command._objectParams).toEqual({
			channel: 2,
			layer: 42
		})

	})

	test('CasparCG: Schedule Play, then change my mind', async () => {

		const commandReceiver0: any = jest.fn(() => {
			return Promise.resolve()
		})
		let myLayerMapping0: MappingCasparCG = {
			device: DeviceType.CASPARCG,
			deviceId: 'myCCG',
			channel: 2,
			layer: 42
		}
		let myLayerMapping: Mappings = {
			'myLayer0': myLayerMapping0
		}

		let myConductor = new Conductor({
			initializeAsClear: true,
			getCurrentTime: mockTime.getCurrentTime
		})
		await myConductor.init()
		await myConductor.addDevice('myCCG', {
			type: DeviceType.CASPARCG,
			options: {
				commandReceiver: commandReceiver0,
				host: '127.0.0.1',
				timeBase: 50,
				useScheduling: true
			}
		})
		await myConductor.setMapping(myLayerMapping)

		await mockTime.advanceTimeToTicks(10050)
		expect(commandReceiver0).toHaveBeenCalledTimes(3)
		expect(getMockCall(commandReceiver0, 0, 1).name).toEqual('TimeCommand')
		expect(getMockCall(commandReceiver0, 1, 1).name).toEqual('TimeCommand')
		expect(getMockCall(commandReceiver0, 2, 1).name).toEqual('TimeCommand')

		myConductor.timeline = [
			{
				id: 'obj0_bg',
				enable: {
					start: 10000,
					duration: 1200 // 11200
				},
				layer: 'myLayer0',
				content: {
					deviceType: DeviceType.CASPARCG,
					type: TimelineContentTypeCasparCg.MEDIA,

					file: 'AMB',
					loop: true
				},
				// @ts-ignore
				isLookahead: true
			},
			{
				id: 'obj0',
				enable: {
					start: 11200, // 1.2 seconds in the future
					duration: 2000 // 13200
				},
				layer: 'myLayer0',
				content: {
					deviceType: DeviceType.CASPARCG,
					type: TimelineContentTypeCasparCg.MEDIA,

					file: 'AMB',
					loop: true
				}
			}
		]

		await mockTime.advanceTimeToTicks(10100)
		expect(commandReceiver0).toHaveBeenCalledTimes(5)
		expect(getMockCall(commandReceiver0, 3, 1).name).toEqual('LoadbgCommand')
		expect(getMockCall(commandReceiver0, 3, 1)._objectParams).toMatchObject({
			channel: 2,
			layer: 42,
			noClear: false,
			clip: 'AMB',
			auto: false,
			loop: true,
			seek: 0
		})
		expect(getMockCall(commandReceiver0, 4, 1).name).toEqual('ScheduleSetCommand')
		expect(getMockCall(commandReceiver0, 4, 1)._objectParams.timecode).toEqual('00:00:11:10') // 11s 10 frames == 1.2 s @ 50 fps

		expect(getMockCall(commandReceiver0, 4, 1)._objectParams.command.name).toEqual('PlayCommand')
		expect(getMockCall(commandReceiver0, 4, 1)._objectParams.command._objectParams).toEqual({
			channel: 2,
			layer: 42,
			noClear: false
		})

		let tokenPlay = getMockCall(commandReceiver0, 4, 1)._objectParams.token

		// then change my mind:
		myConductor.timeline = []
		await mockTime.advanceTimeToTicks(10200)

		expect(commandReceiver0).toHaveBeenCalledTimes(7)
		// expect(getMockCall(commandReceiver0, 3, 1).name).toEqual('ClearCommand')
		expect(getMockCall(commandReceiver0, 5, 1).name).toEqual('ScheduleRemoveCommand')
		expect(getMockCall(commandReceiver0, 5, 1)._stringParamsArray[0]).toEqual(tokenPlay)
		expect(getMockCall(commandReceiver0, 6, 1).name).toEqual('LoadbgCommand')
		expect(getMockCall(commandReceiver0, 6, 1)._objectParams).toMatchObject({
			channel: 2,
			layer: 42,
			clip: 'EMPTY'
		})

		await mockTime.advanceTimeToTicks(13000) //  10100
		expect(commandReceiver0).toHaveBeenCalledTimes(7)

	})
	test('CasparCG: Play a looping video, then continue looping', async () => {

		const commandReceiver0: any = jest.fn(() => {
			return Promise.resolve()
		})
		let myLayerMapping0: MappingCasparCG = {
			device: DeviceType.CASPARCG,
			deviceId: 'myCCG',
			channel: 1,
			layer: 10
		}
		let myLayerMapping: Mappings = {
			'myLayer0': myLayerMapping0
		}

		let myConductor = new Conductor({
			initializeAsClear: true,
			getCurrentTime: mockTime.getCurrentTime
		})
		await myConductor.init()
		await myConductor.addDevice('myCCG', {
			type: DeviceType.CASPARCG,
			options: {
				commandReceiver: commandReceiver0,
				host: '127.0.0.1',
				timeBase: 50,
				useScheduling: true
			}
		})
		await myConductor.setMapping(myLayerMapping)

		await mockTime.advanceTimeToTicks(10050)
		expect(commandReceiver0).toHaveBeenCalledTimes(3)
		expect(getMockCall(commandReceiver0, 0, 1).name).toEqual('TimeCommand')
		expect(getMockCall(commandReceiver0, 1, 1).name).toEqual('TimeCommand')
		expect(getMockCall(commandReceiver0, 2, 1).name).toEqual('TimeCommand')

		myConductor.timeline = [
			{
				id: 'obj0',
				enable: {
					start: 10000,
					duration: 5000 // 15000
				},
				layer: 'myLayer0',
				content: {
					deviceType: DeviceType.CASPARCG,
					type: TimelineContentTypeCasparCg.MEDIA,

					file: 'AMB',
					loop: true
				}
			},
			{
				id: 'obj1',
				enable: {
					start: '#obj0.end', // 15000
					duration: 5000 // 20000
				},
				layer: 'myLayer0',
				content: {
					deviceType: DeviceType.CASPARCG,
					type: TimelineContentTypeCasparCg.MEDIA,

					file: 'AMB',
					loop: true
				}
			}
		]

		await mockTime.advanceTimeToTicks(30000)
		expect(commandReceiver0).toHaveBeenCalledTimes(5)

		expect(getMockCall(commandReceiver0, 3, 1).name).toEqual('PlayCommand')
		expect(getMockCall(commandReceiver0, 3, 1)._objectParams).toMatchObject({
			channel: 1,
			layer: 10,
			noClear: false,
			clip: 'AMB',
			loop: true,
			seek: 0
		})
		expect(getMockCall(commandReceiver0, 4, 1).name).toEqual('ScheduleSetCommand')
		expect(getMockCall(commandReceiver0, 4, 1)._objectParams.timecode).toEqual('00:00:20:00')
		expect(getMockCall(commandReceiver0, 4, 1)._objectParams.command.name).toEqual('ClearCommand')
		expect(getMockCall(commandReceiver0, 4, 1)._objectParams.command._objectParams).toEqual({
			channel: 1,
			layer: 10
		})
	})

<<<<<<< HEAD
	test('CasparCG: play missing file with reloads', async () => {
=======
	test('CasparCG: Play a filtered decklink in PAL for 60s', async () => {

>>>>>>> 17c79ee2
		const commandReceiver0: any = jest.fn(() => {
			return Promise.resolve()
		})
		let myLayerMapping0: MappingCasparCG = {
			device: DeviceType.CASPARCG,
			deviceId: 'myCCG',
			channel: 2,
			layer: 42
		}
		let myLayerMapping: Mappings = {
			'myLayer0': myLayerMapping0
		}

		let myConductor = new Conductor({
			initializeAsClear: true,
			getCurrentTime: mockTime.getCurrentTime
		})
<<<<<<< HEAD
		await myConductor.init()
=======
		await myConductor.init() // we cannot do an await, because setTimeout will never call without jest moving on.
>>>>>>> 17c79ee2
		await myConductor.addDevice('myCCG', {
			type: DeviceType.CASPARCG,
			options: {
				commandReceiver: commandReceiver0,
				host: '127.0.0.1',
<<<<<<< HEAD
				useScheduling: false,
				retryInterval: false // disable retries explicitly, we will manually trigger them
=======
				useScheduling: true
>>>>>>> 17c79ee2
			}
		})
		await myConductor.setMapping(myLayerMapping)
		await mockTime.advanceTimeToTicks(10100)

<<<<<<< HEAD
		expect(commandReceiver0).toHaveBeenCalledTimes(0)
=======
		expect(commandReceiver0).toHaveBeenCalledTimes(3)

		expect(getMockCall(commandReceiver0, 0, 1)._objectParams).toMatchObject({ channel: 1, timecode: '00:00:10:00' })
		expect(getMockCall(commandReceiver0, 1, 1)._objectParams).toMatchObject({ channel: 2, timecode: '00:00:10:00' })
		expect(getMockCall(commandReceiver0, 2, 1)._objectParams).toMatchObject({ channel: 3, timecode: '00:00:10:00' })
>>>>>>> 17c79ee2

		commandReceiver0.mockClear()

		let deviceContainer = myConductor.getDevice('myCCG')
		let device = deviceContainer.device

		// Check that no commands has been scheduled:
		expect(await device['queue']).toHaveLength(0)

		myConductor.timeline = [
			{
				id: 'obj0',
				enable: {
					start: mockTime.getCurrentTime() - 1000, // 1 seconds ago
					duration: 2000
				},
				layer: 'myLayer0',
				content: {
					deviceType: DeviceType.CASPARCG,
<<<<<<< HEAD
					type: TimelineContentTypeCasparCg.MEDIA,

					file: 'AMB',
					loop: true
=======
					type: TimelineContentTypeCasparCg.INPUT,

					device: 1,
					inputType: 'decklink',
					deviceFormat: ChannelFormat.HD_720P5000,

					format: ChannelFormat.PAL,
					filter: 'yadif=0:-1'
>>>>>>> 17c79ee2
				}
			}
		]

		await mockTime.advanceTimeToTicks(10200)

		// one command has been sent:
<<<<<<< HEAD
		expect(commandReceiver0).toHaveBeenCalledTimes(1)
		expect(getMockCall(commandReceiver0, 0, 1)._objectParams).toMatchObject({
			channel: 2,
			layer: 42,
			noClear: false,
			clip: 'AMB',
			loop: true,
			seek: 0 // looping and seeking nos supported when length not provided
		})

		// advance before half way
		await mockTime.advanceTimeToTicks(10500)
		// no retries issued yet
		expect(commandReceiver0).toHaveBeenCalledTimes(1)

		// advance to half way
		await mockTime.advanceTimeToTicks(10700)
		// call the retry mechanism
		await (device as any)._assertIntendedState()
		await mockTime.advanceTimeToTicks(10800)

		expect(commandReceiver0).toHaveBeenCalledTimes(2)
		expect(getMockCall(commandReceiver0, 1, 1)._objectParams).toMatchObject({
			channel: 2,
			layer: 42,
			noClear: false,
			clip: 'AMB',
			loop: true,
			seek: 0 // looping and seeking nos supported when length not provided
		})

		// apply command to internal ccg-state
		;(await (device as any)._ccgState).applyCommands([{ cmd: getMockCall(commandReceiver0, 1, 1).serialize() }], 10800)
		// trigger retry mechanism
		await (device as any)._assertIntendedState()
		await mockTime.advanceTimeToTicks(10900)
		// no retries done
		expect(commandReceiver0).toHaveBeenCalledTimes(2)

		// advance time to end of clip:
		await mockTime.advanceTimeToTicks(11200)

		// 3 commands have been sent:
		expect(commandReceiver0).toHaveBeenCalledTimes(3)
		expect(getMockCall(commandReceiver0, 2, 1).name).toEqual('ClearCommand')
		expect(getMockCall(commandReceiver0, 2, 1).channel).toEqual(2)
		expect(getMockCall(commandReceiver0, 2, 1).layer).toEqual(42)

		// advance time to after clip:
		await mockTime.advanceTimeToTicks(11700)
		// call the retry mechanism
		await (device as any)._assertIntendedState()
		await mockTime.advanceTimeToTicks(11800)
		// no retries issued
		expect(commandReceiver0).toHaveBeenCalledTimes(3)
=======
		expect(commandReceiver0).toHaveBeenCalledTimes(2)
		expect(getMockCall(commandReceiver0, 0, 1)._objectParams).toMatchObject({
			channel: 2,
			layer: 42,
			noClear: false,
			device: 1,
			filter: 'yadif=0:-1',
			format: ChannelFormat.HD_720P5000
		})

		// advance time to end of clip:
		await mockTime.advanceTimeToTicks(11200)

		// two commands have been sent:
		expect(commandReceiver0).toHaveBeenCalledTimes(2)
		expect(getMockCall(commandReceiver0, 1, 1).name).toEqual('ScheduleSetCommand')
		expect(getMockCall(commandReceiver0, 1, 1)._objectParams.command.name).toEqual('ClearCommand')
		expect(getMockCall(commandReceiver0, 1, 1)._objectParams.command.channel).toEqual(2)
		expect(getMockCall(commandReceiver0, 1, 1)._objectParams.command.layer).toEqual(42)
>>>>>>> 17c79ee2
	})
})<|MERGE_RESOLUTION|>--- conflicted
+++ resolved
@@ -1300,12 +1300,8 @@
 		})
 	})
 
-<<<<<<< HEAD
-	test('CasparCG: play missing file with reloads', async () => {
-=======
 	test('CasparCG: Play a filtered decklink in PAL for 60s', async () => {
 
->>>>>>> 17c79ee2
 		const commandReceiver0: any = jest.fn(() => {
 			return Promise.resolve()
 		})
@@ -1323,36 +1319,23 @@
 			initializeAsClear: true,
 			getCurrentTime: mockTime.getCurrentTime
 		})
-<<<<<<< HEAD
-		await myConductor.init()
-=======
 		await myConductor.init() // we cannot do an await, because setTimeout will never call without jest moving on.
->>>>>>> 17c79ee2
 		await myConductor.addDevice('myCCG', {
 			type: DeviceType.CASPARCG,
 			options: {
 				commandReceiver: commandReceiver0,
 				host: '127.0.0.1',
-<<<<<<< HEAD
-				useScheduling: false,
-				retryInterval: false // disable retries explicitly, we will manually trigger them
-=======
 				useScheduling: true
->>>>>>> 17c79ee2
 			}
 		})
 		await myConductor.setMapping(myLayerMapping)
 		await mockTime.advanceTimeToTicks(10100)
 
-<<<<<<< HEAD
-		expect(commandReceiver0).toHaveBeenCalledTimes(0)
-=======
 		expect(commandReceiver0).toHaveBeenCalledTimes(3)
 
 		expect(getMockCall(commandReceiver0, 0, 1)._objectParams).toMatchObject({ channel: 1, timecode: '00:00:10:00' })
 		expect(getMockCall(commandReceiver0, 1, 1)._objectParams).toMatchObject({ channel: 2, timecode: '00:00:10:00' })
 		expect(getMockCall(commandReceiver0, 2, 1)._objectParams).toMatchObject({ channel: 3, timecode: '00:00:10:00' })
->>>>>>> 17c79ee2
 
 		commandReceiver0.mockClear()
 
@@ -1372,12 +1355,6 @@
 				layer: 'myLayer0',
 				content: {
 					deviceType: DeviceType.CASPARCG,
-<<<<<<< HEAD
-					type: TimelineContentTypeCasparCg.MEDIA,
-
-					file: 'AMB',
-					loop: true
-=======
 					type: TimelineContentTypeCasparCg.INPUT,
 
 					device: 1,
@@ -1386,7 +1363,6 @@
 
 					format: ChannelFormat.PAL,
 					filter: 'yadif=0:-1'
->>>>>>> 17c79ee2
 				}
 			}
 		]
@@ -1394,7 +1370,89 @@
 		await mockTime.advanceTimeToTicks(10200)
 
 		// one command has been sent:
-<<<<<<< HEAD
+		expect(commandReceiver0).toHaveBeenCalledTimes(2)
+		expect(getMockCall(commandReceiver0, 0, 1)._objectParams).toMatchObject({
+			channel: 2,
+			layer: 42,
+			noClear: false,
+			device: 1,
+			filter: 'yadif=0:-1',
+			format: ChannelFormat.HD_720P5000
+		})
+
+		// advance time to end of clip:
+		await mockTime.advanceTimeToTicks(11200)
+
+		// two commands have been sent:
+		expect(commandReceiver0).toHaveBeenCalledTimes(2)
+		expect(getMockCall(commandReceiver0, 1, 1).name).toEqual('ScheduleSetCommand')
+		expect(getMockCall(commandReceiver0, 1, 1)._objectParams.command.name).toEqual('ClearCommand')
+		expect(getMockCall(commandReceiver0, 1, 1)._objectParams.command.channel).toEqual(2)
+		expect(getMockCall(commandReceiver0, 1, 1)._objectParams.command.layer).toEqual(42)
+	})
+
+	test('CasparCG: play missing file with reloads', async () => {
+		const commandReceiver0: any = jest.fn(() => {
+			return Promise.resolve()
+		})
+		let myLayerMapping0: MappingCasparCG = {
+			device: DeviceType.CASPARCG,
+			deviceId: 'myCCG',
+			channel: 2,
+			layer: 42
+		}
+		let myLayerMapping: Mappings = {
+			'myLayer0': myLayerMapping0
+		}
+
+		let myConductor = new Conductor({
+			initializeAsClear: true,
+			getCurrentTime: mockTime.getCurrentTime
+		})
+		await myConductor.init()
+		await myConductor.addDevice('myCCG', {
+			type: DeviceType.CASPARCG,
+			options: {
+				commandReceiver: commandReceiver0,
+				host: '127.0.0.1',
+				useScheduling: false,
+				retryInterval: false // disable retries explicitly, we will manually trigger them
+			}
+		})
+		await myConductor.setMapping(myLayerMapping)
+		await mockTime.advanceTimeToTicks(10100)
+
+		expect(commandReceiver0).toHaveBeenCalledTimes(0)
+
+		commandReceiver0.mockClear()
+
+		let deviceContainer = myConductor.getDevice('myCCG')
+		let device = deviceContainer.device
+
+		// Check that no commands has been scheduled:
+		expect(await device['queue']).toHaveLength(0)
+
+		myConductor.timeline = [
+			{
+				id: 'obj0',
+				enable: {
+					start: mockTime.getCurrentTime() - 1000, // 1 seconds ago
+					duration: 2000
+				},
+				layer: 'myLayer0',
+				content: {
+					deviceType: DeviceType.CASPARCG,
+					type: TimelineContentTypeCasparCg.MEDIA,
+
+					file: 'AMB',
+					loop: true
+				}
+			}
+		]
+
+		await mockTime.advanceTimeToTicks(10200)
+
+		// one command has been sent:
 		expect(commandReceiver0).toHaveBeenCalledTimes(1)
 		expect(getMockCall(commandReceiver0, 0, 1)._objectParams).toMatchObject({
 			channel: 2,
@@ -1450,26 +1508,5 @@
 		await mockTime.advanceTimeToTicks(11800)
 		// no retries issued
 		expect(commandReceiver0).toHaveBeenCalledTimes(3)
-=======
-		expect(commandReceiver0).toHaveBeenCalledTimes(2)
-		expect(getMockCall(commandReceiver0, 0, 1)._objectParams).toMatchObject({
-			channel: 2,
-			layer: 42,
-			noClear: false,
-			device: 1,
-			filter: 'yadif=0:-1',
-			format: ChannelFormat.HD_720P5000
-		})
-
-		// advance time to end of clip:
-		await mockTime.advanceTimeToTicks(11200)
-
-		// two commands have been sent:
-		expect(commandReceiver0).toHaveBeenCalledTimes(2)
-		expect(getMockCall(commandReceiver0, 1, 1).name).toEqual('ScheduleSetCommand')
-		expect(getMockCall(commandReceiver0, 1, 1)._objectParams.command.name).toEqual('ClearCommand')
-		expect(getMockCall(commandReceiver0, 1, 1)._objectParams.command.channel).toEqual(2)
-		expect(getMockCall(commandReceiver0, 1, 1)._objectParams.command.layer).toEqual(42)
->>>>>>> 17c79ee2
 	})
 })