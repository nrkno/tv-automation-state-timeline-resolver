{
  "name": "timeline-state-resolver",
<<<<<<< HEAD
  "version": "5.6.0-release31",
=======
  "version": "5.5.5",
>>>>>>> 65a7b289
  "description": "Have timeline, control stuff",
  "main": "dist/index.js",
  "typings": "dist/index.d.ts",
  "module": "dist/module/index.js",
  "browser": "dist/browser/index.js",
  "license": "MIT",
  "repository": {
    "type": "git",
    "url": "git+https://github.com/nrkno/tv-automation-state-timeline-resolver.git"
  },
  "bugs": {
    "url": "https://github.com/nrkno/tv-automation-state-timeline-resolver/issues"
  },
  "homepage": "https://github.com/nrkno/tv-automation-state-timeline-resolver#readme",
  "contributors": [
    {
      "name": "Johan Nyman",
      "email": "johan@superfly.tv",
      "url": "http://superfly.tv"
    },
    {
      "name": "Balte de Wit",
      "email": "balte@superfly.tv",
      "url": "http://superfly.tv"
    },
    {
      "name": "Jesper Stærkær",
      "email": "jesper@superfly.tv",
      "url": "http://superfly.tv"
    },
    {
      "name": "Jan Starzak",
      "email": "jan@superfly.tv",
      "url": "http://superfly.tv"
    },
    {
      "name": "Stephan Nordnes Eriksen",
      "email": "Stephanruler@gmail.com"
    },
    {
      "name": "Julian Waller",
      "email": "julian@superfly.tv",
      "url": "http://superfly.tv"
    }
  ],
  "scripts": {
    "info": "npm-scripts-info",
    "cleancache": "yarn cache clean atem-connection atem-state casparcg-connection casparcg-state superfly-timeline",
    "unlink:all": "yarn unlink atem-connection & yarn unlink atem-state & yarn unlink casparcg-connection & yarn unlink casparcg-state & yarn unlink superfly-timeline",
    "installclean": "yarn unlink:all & yarn cleancache && yarn --check-files",
    "buildclean": "yarn installclean && yarn build",
    "build": "trash dist && yarn build:main",
    "build:main": "tsc -p tsconfig.build.json",
    "lint": "tslint --project tsconfig.json --config tslint.json",
    "unitci": "jest --maxWorkers 2",
    "unit": "jest",
    "testci": "yarn test --maxWorkers 2",
    "test": "yarn lint && yarn buildall && yarn unit",
    "test:integration": "yarn lint && jest --config=jest-integration.config.js",
    "watch": "jest --watch",
    "cov": "jest --coverage && yarn cov-open",
    "cov-open": "open-cli coverage/lcov-report/index.html",
    "send-coverage": "codecov",
    "docs": "yarn docs:html && open docs/index.html",
    "docs:test": "yarn docs:html",
    "docs:html": "typedoc src/index.ts --excludePrivate --mode file --theme minimal --out docs",
    "docs:json": "typedoc --mode file --json docs/typedoc.json src/index.ts",
    "docs:publish": "yarn docs:html && gh-pages -d docs",
    "changelog": "standard-version",
    "release": "yarn reset && yarn testci && yarn docs:publish && yarn changelog",
    "reset": "git clean -dfx && git reset --hard && yarn",
    "validate:dependencies": "yarn audit --groups dependencies && yarn license-validate",
    "validate:dev-dependencies": "yarn audit --groups devDependencies",
    "license-validate": "node-license-validator -p -d --allow-licenses MIT BSD BSD-2-Clause BSD-3-Clause 0BSD ISC Apache Unlicense WTFPL --allow-packages cycle",
    "types-build": "cd src/types && trash dist && yarn build:main && cd ../..",
    "types-install": "cd src/types && yarn install && cd ../..",
    "types-test": "cd src/types && yarn test && cd ../..",
    "types-ci": "cd src/types && yarn testci && cd ../..",
    "types-validate:dependencies": "cd src/types && yarn validate:dependencies",
    "types-validate:dev-dependencies": "cd src/types && yarn validate:dev-dependencies",
    "buildall": "yarn build && yarn types-build"
  },
  "scripts-info": {
    "info": "Display information about the scripts",
    "installclean": "Remove yarn.lock, cleare yarn cache, and reinstall",
    "build": "(Trash and re)build the library",
    "build:main": "Builds main build command without trash.",
    "lint": "Lint all typescript source files",
    "unit": "Build the library and run unit tests",
    "test": "Lint, build, and test the library",
    "test:integration": "Integration tests. Work in progress",
    "watch": "Watch source files, rebuild library on changes, rerun relevant tests",
    "cov": "Run tests, generate the HTML coverage report, and open it in a browser",
    "cov-open": "Open current test coverage",
    "send-coverage": "send coverage to codecov",
    "docs": "Generate HTML API documentation and open it in a browser",
    "docs:test": "Running the docs generation for testing.",
    "docs:html": "Generate HTML documentation",
    "docs:json": "Generate API documentation in typedoc JSON format",
    "docs:publish": "Generate HTML API documentation and push it to GitHub Pages",
    "changelog": "Bump package.json version, update CHANGELOG.md, tag a release",
    "release": "Clean, build, test, publish docs, and prepare release (a one-step publish process). Updates versions and creates git commits.",
    "reset": "Delete all untracked files and reset the repo to the last commit",
    "validate:dependencies": "Scan dependencies for vulnerabilities and check licenses",
    "license-validate": "Validate licenses for dependencies."
  },
  "engines": {
    "node": ">=10.10"
  },
  "files": [
    "/dist",
    "/CHANGELOG.md",
    "/README.md",
    "/LICENSE"
  ],
  "devDependencies": {
    "@types/jest": "^26.0.9",
    "@types/node": "^12.12.2",
    "@types/request": "^2.48.1",
    "@types/sprintf-js": "^1.1.0",
    "@types/underscore": "^1.10.24",
    "@types/ws": "^7.2.4",
    "@types/xml-js": "^1.0.0",
    "class-transformer": "^0.2.3",
    "codecov": "^3.6.1",
    "gh-pages": "^3.0.0",
    "jest": "^26.0.1",
    "jest-haste-map": "^26.0.1",
    "jest-resolve": "^26.0.1",
    "node-license-validator": "^1.3.0",
    "npm-scripts-info": "^0.3.9",
    "open-cli": "^6.0.1",
    "standard-version": "^9.0.0",
    "trash-cli": "^3.0.0",
    "ts-jest": "^26.1.0",
    "tslint": "^6.1.2",
    "tslint-config-standard": "^9.0.0",
    "typedoc": "^0.18.0",
    "typescript": "3.8.x"
  },
  "keywords": [
    "broadcast",
    "socket",
    "typescript",
    "javascript",
    "open",
    "source",
    "automation",
    "rundown",
    "production"
  ],
  "resolutions": {
    "minimist": "^1.2.3",
    "yargs-parser": "^18.1.2",
    "marked": "^2.0.0"
  },
  "dependencies": {
    "atem-state": "^0.10.1",
    "bufferutil": "^4.0.1",
    "casparcg-connection": "^5.1.0",
    "casparcg-state": "^2.1.0",
    "debug": "^4.3.1",
    "emberplus-connection": "^0.0.3",
    "hyperdeck-connection": "^0.4.3",
    "osc": "^2.4.0",
    "p-all": "^3.0.0",
    "p-queue": "^6.4.0",
    "p-timeout": "^3.2.0",
    "request": "^2.88.0",
    "sprintf-js": "^1.1.2",
    "superfly-timeline": "^8.2.0",
    "threadedclass": "0.8.3",
    "tslib": "^1.10.0",
    "tv-automation-quantel-gateway-client": "^1.0.12",
    "underscore": "^1.12.0",
    "underscore-deep-extend": "^1.1.5",
    "utf-8-validate": "^5.0.2",
    "v-connection": "git+https://github.com/olzzon/v-connection#v20200515_1",
    "ws": "^7.1.1",
    "xml-js": "^1.6.11"
  },
  "standard-version": {
    "message": "chore(release): %s [skip ci]",
    "tagPrefix": ""
  }
}<|MERGE_RESOLUTION|>--- conflicted
+++ resolved
@@ -1,10 +1,6 @@
 {
   "name": "timeline-state-resolver",
-<<<<<<< HEAD
   "version": "5.6.0-release31",
-=======
-  "version": "5.5.5",
->>>>>>> 65a7b289
   "description": "Have timeline, control stuff",
   "main": "dist/index.js",
   "typings": "dist/index.d.ts",
