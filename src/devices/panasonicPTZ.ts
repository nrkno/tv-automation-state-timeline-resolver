import * as _ from 'underscore'
<<<<<<< HEAD
import { DeviceWithState, DeviceOptions, CommandWithContext } from './device'
=======
import { Device, DeviceOptions, CommandWithContext, DeviceStatus, StatusCode } from './device'
>>>>>>> 63974761
import { DeviceType, MappingPanasonicPtz, Mappings, MappingPanasonicPtzType } from './mapping'
import * as request from 'request'
import * as querystring from 'querystring'
import { sprintf } from 'sprintf-js'

import { TimelineState, TimelineKeyframe, TimelineResolvedObject } from 'superfly-timeline'
import { DoOnTime } from '../doOnTime'
import { EventEmitter } from 'events'

export interface PanasonicPtzOptions extends DeviceOptions {
	options?: {
		commandReceiver?: (time: number, cmd) => Promise<any>,
		host?: string
		port?: number
		https?: boolean
	}
}
export enum TimelineContentTypePanasonicPtz {
	PRESET = 'presetMem',
	SPEED = 'presetSpeed'
}
export interface TimelineObjPanasonicPtz extends TimelineResolvedObject {
	content: {
		keyframes?: Array<TimelineKeyframe>
		type: TimelineContentTypePanasonicPtz
	}
}
export interface TimelineObjPanasonicPtzPresetSpeed extends TimelineObjPanasonicPtz {
	content: {
		type: TimelineContentTypePanasonicPtz.SPEED
		speed: number
	}
}

export interface TimelineObjPanasonicPtzPreset extends TimelineObjPanasonicPtz {
	content: {
		type: TimelineContentTypePanasonicPtz.PRESET
		preset: number
	}
}

export interface PanasonicPtzState {
	speed: number | undefined,
	preset: number | undefined
}

export interface PanasonicPtzCommand {
	type: TimelineContentTypePanasonicPtz,
	speed?: number,
	preset?: number
}
export interface PanasonicPtzCommandWithContext {
	command: PanasonicPtzCommand,
	context: CommandContext
}
type CommandContext = any
interface CommandQueueItem {
	command: string
	executing: boolean
	resolve: (response: string) => void
	reject: (error: any) => void
}
export class PanasonicPtzCamera extends EventEmitter {
	private _url: string
	private _commandDelay: number
	private _commandQueue: Array<CommandQueueItem> = []
	private _executeQueueTimeout: Array<NodeJS.Timer> = []

	constructor (url: string, commandDelay: number = 130) {
		super()

		this._commandDelay = commandDelay
		this._url = url
	}

	get url () {
		return this._url
	}

	sendCommand (command: string): Promise<string> {
		const p: Promise<string> = new Promise((resolve, reject) => {
			this._commandQueue.push({ command: command, executing: false, resolve: resolve, reject: reject })
		})
		if (this._commandQueue.filter(i => i.executing).length === 0) this._executeQueue()
		return p
	}
	dispose () {
		this._commandQueue = []
		_.each(this._executeQueueTimeout, (item) => {
			clearTimeout(item)
		})
	}

	private _dropFromQueue (item: CommandQueueItem) {
		const index = this._commandQueue.findIndex(i => i === item)
		if (index >= 0) {
			this._commandQueue.splice(index, 1)
		} else {
			throw new Error(`Command ${item.command} should be dropped from the queue, but could not be found!`)
		}
	}

	private _executeQueue () {
		const qItem = this._commandQueue.find(i => !i.executing)
		if (!qItem) {
			return
		}

		qItem.executing = true
		request.get(
			this._url + '?' + querystring.stringify({ 'cmd': qItem.command, 'res': '1' }),
			{},
			(error, response) => {
				if (error) {
					this.emit('error', error)
					this._dropFromQueue(qItem)
					qItem.reject(error)
					return
				}
				this._dropFromQueue(qItem)
				qItem.resolve(response.body)
			}
		)

		// find any commands that aren't executing yet and execute one after 130ms
		if (this._commandQueue.filter(i => !i.executing).length > 0) {
			const timeout = setTimeout(() => {
				// remove from timeouts list
				const index = this._executeQueueTimeout.indexOf(timeout)
				if (index >= 0) {
					this._executeQueueTimeout.splice(index, 1)
				}

				this._executeQueue()
			}, this._commandDelay)
			// add to timeouts list so that we can cancel them when disposing
			this._executeQueueTimeout.push(timeout)
		}
	}
}
enum PanasonicHttpCommands {
	POWER_MODE_QUERY = '#O',

	PRESET_NUMBER_CONTROL_TPL = '#R%02i',
	PRESET_NUMBER_QUERY = '#S',
	PRESET_SPEED_CONTROL_TPL = '#UPVS%03i',
	PRESET_SPEED_QUERY = '#UPVS'
}
enum PanasonicHttpResponse {
	POWER_MODE_ON = 'p1',
	POWER_MODE_STBY = 'p0',
	POWER_MODE_TURNING_ON = 'p3',

	PRESET_NUMBER_TPL = 's',
	PRESET_SPEED_TPL = 'uPVS',

	ERROR_1 = 'E1',
	ERROR_2 = 'E2',
	ERROR_3 = 'E3'
}
export class PanasonicPtzHttpInterface extends EventEmitter {
	private _device: PanasonicPtzCamera

	constructor (host: string, port?: number, https?: boolean) {
		super()

		this._device = new PanasonicPtzCamera(
			(https ? 'https' : 'http') + '://' + host + (port ? ':' + port : '') + '/cgi-bin/aw_ptz'
		)
		this._device.on('error', (err) => {
			this.emit('error', err)
		})
	}

	private static _isError (response: string) {
		if (response === PanasonicHttpResponse.ERROR_1 ||
			response === PanasonicHttpResponse.ERROR_2 ||
			response === PanasonicHttpResponse.ERROR_3) {
			return true
		} else {
			return false
		}
	}
	dispose () {
		this._device.dispose()
	}
	/**
	 * Get the last preset recalled in the camera
	 * @returns {Promise<number>}
	 * @memberof PanasonicPtzHttpInterface
	 */
	getPreset (): Promise<number> {
		const device = this._device

		return new Promise((resolve, reject) => {
			device.sendCommand(PanasonicHttpCommands.PRESET_NUMBER_QUERY).then((response) => {
				if (PanasonicPtzHttpInterface._isError(response)) {
					this.emit('error', response)
					reject(response)
				} else if (response.startsWith(PanasonicHttpResponse.PRESET_NUMBER_TPL)) {
					const preset = Number.parseInt(response.substr(PanasonicHttpResponse.PRESET_NUMBER_TPL.length))
					resolve(preset)
				} else {
					this.emit('error', response)
					reject(response)
				}
			}).catch((error) => {
				this.emit('disconnected', error)
				reject(error)
			})
		})
	}

	/**
	 * Recall camera preset
	 * @param {number} preset The preset to be recalled in the camera. 0-99
	 * @returns {Promise<number>} A promise: the preset the camera will transition to
	 * @memberof PanasonicPtzHttpInterface
	 */
	recallPreset (preset: number): Promise<number> {
		const device = this._device

		if (!_.isFinite(preset)) throw new Error('Camera speed preset is not a finite number')
		if (preset < 0 || preset > 99) throw new Error('Illegal preset number')

		return new Promise((resolve, reject) => {
			device.sendCommand(sprintf(PanasonicHttpCommands.PRESET_NUMBER_CONTROL_TPL, preset)).then((response) => {
				if (PanasonicPtzHttpInterface._isError(response)) {
					this.emit('error', response)
					reject(response)
				} else if (response.startsWith(PanasonicHttpResponse.PRESET_NUMBER_TPL)) {
					const preset = Number.parseInt(response.substr(PanasonicHttpResponse.PRESET_NUMBER_TPL.length))
					resolve(preset)
				} else {
					this.emit('error', response)
					reject(response)
				}
			}).catch((error) => {
				this.emit('disconnected', error)
				reject(error)
			})
		})
	}

	/**
	 * Get camera preset recall speed, within speed table
	 * @returns {Promise<number>} A promise: the speed set in the camera
	 * @memberof PanasonicPtzHttpInterface
	 */
	getSpeed (): Promise<number> {
		const device = this._device

		return new Promise((resolve, reject) => {
			device.sendCommand(PanasonicHttpCommands.PRESET_SPEED_QUERY).then((response) => {
				if (PanasonicPtzHttpInterface._isError(response)) {
					this.emit('error', response)
					reject(response)
				} else if (response.startsWith(PanasonicHttpResponse.PRESET_SPEED_TPL)) {
					const speed = Number.parseInt(response.substr(PanasonicHttpResponse.PRESET_SPEED_TPL.length))
					resolve(speed)
				} else {
					this.emit('error', response)
					reject(response)
				}
			}).catch((error) => {
				this.emit('disconnected', error)
				reject(error)
			})
		})
	}

	/**
	 * Set camera preset recall speed, within speed table
	 * @param {number} speed Speed to be set for the camera preset recall. 250-999 or 0. 0 is maximum speed
	 * @returns {Promise<number>} A promise: the speed set in the camera
	 * @memberof PanasonicPtzHttpInterface
	 */
	setSpeed (speed: number): Promise<number> {
		const device = this._device

		if (!_.isFinite(speed)) throw new Error('Camera speed preset is not a finite number')
		if ((speed < 250 || speed > 999) && (speed !== 0)) throw new Error('Camera speed must be between 250 and 999 or needs to be 0')

		return new Promise((resolve, reject) => {
			device.sendCommand(sprintf(PanasonicHttpCommands.PRESET_SPEED_CONTROL_TPL, speed)).then((response) => {
				if (PanasonicPtzHttpInterface._isError(response)) {
					this.emit('error', response)
					reject(response)
				} else if (response.startsWith(PanasonicHttpResponse.PRESET_SPEED_TPL)) {
					const speed = Number.parseInt(response.substr(PanasonicHttpResponse.PRESET_SPEED_TPL.length))
					resolve(speed)
				} else {
					this.emit('error', response)
					reject(response)
				}
			}).catch((error) => {
				this.emit('disconnected', error)
				reject(error)
			})
		})
	}

	/**
	 * Ping a camera by checking it's power status. Will return true if the camera is on, false if it's off but reachable and will fail otherwise
	 * @returns {Promose<boolean | string>} A promise: true if the camera is ON, false if the camera is off, 'turningOn' if transitioning from STBY to ON
	 * @memberof PanasonicPtzHttpInterface
	 */
	ping (): Promise<boolean | string> {
		const device = this._device
		return new Promise((resolve, reject) => {
			device.sendCommand(PanasonicHttpCommands.POWER_MODE_QUERY).then((response) => {
				if (PanasonicPtzHttpInterface._isError(response)) {
					this.emit('error', response)
					reject(response)
				} else if (response === PanasonicHttpResponse.POWER_MODE_ON) {
					resolve(true)
				} else if (response === PanasonicHttpResponse.POWER_MODE_STBY) {
					resolve(false)
				} else if (response === PanasonicHttpResponse.POWER_MODE_TURNING_ON) {
					resolve('turningOn')
				} else {
					this.emit('error', response)
					reject(response)
				}
			}).catch((error) => {
				this.emit('disconnected', error)
				reject(error)
			})
		})
	}
}

const PROBE_INTERVAL = 10 * 1000 // Probe every 10s
export class PanasonicPtzDevice extends DeviceWithState<TimelineState> {
	private _doOnTime: DoOnTime
	private _device: PanasonicPtzHttpInterface | undefined
	private _connected: boolean = false

	private _commandReceiver: (time: number, cmd: PanasonicPtzCommand, context: CommandContext) => Promise<any>

	constructor (deviceId: string, deviceOptions: PanasonicPtzOptions, options) {
		super(deviceId, deviceOptions, options)
		if (deviceOptions.options) {
			if (deviceOptions.options.commandReceiver) {
				this._commandReceiver = deviceOptions.options.commandReceiver
			} else {
				this._commandReceiver = this._defaultCommandReceiver
			}
		}
		this._doOnTime = new DoOnTime(() => {
			return this.getCurrentTime()
		})
		this._doOnTime.on('error', e => this.emit('error', e))

		if (deviceOptions.options && deviceOptions.options.host) {
			this._device = new PanasonicPtzHttpInterface(deviceOptions.options.host, deviceOptions.options.port, deviceOptions.options.https)
			this._device.on('error', (msg) => {
				this.emit('error', msg)
			})
			this._device.on('disconnected', (msg) => {
				this.emit('error', msg)
				this._setConnected(false)
			})
		} else {
			this._device = undefined
		}
	}

	init (): Promise<boolean> {
		if (this._device) {
			return new Promise((resolve, reject) => {
				this._device!.ping().then((result) => {
					this._setConnected(!!result)

					if (result) {
						setInterval(() => {
							this._device!.ping().then((result) => {
								this._setConnected(!!result)
							}).catch((e) => {
								this.emit('error', e)
								this._setConnected(false)
							})
						}, PROBE_INTERVAL)
					}

					resolve(true)
				}).catch((e) => {
					reject(e)
				})
			})
		}
		// @ts-ignore no-unused-vars
		return Promise.reject('There are no cameras set up for this device')
	}

	convertStateToPtz (state: TimelineState): PanasonicPtzState {
		// convert the timeline state into something we can use
		const ptzState: PanasonicPtzState = this._getDefaultState()

		_.each(state.LLayers, (tlObject: TimelineObjPanasonicPtz, layerName: string) => {
			const mapping: MappingPanasonicPtz | undefined = this.mapping[layerName] as MappingPanasonicPtz
			if (mapping && mapping.device === DeviceType.PANASONIC_PTZ) {
				if (mapping.mappingType === MappingPanasonicPtzType.PRESET) {
					let tlObjectSource = tlObject as TimelineObjPanasonicPtzPreset
					_.extend(ptzState, {
						preset: tlObjectSource.content.preset
					})
				} else if (mapping.mappingType === MappingPanasonicPtzType.PRESET_SPEED) {
					let tlObjectSource = tlObject as TimelineObjPanasonicPtzPresetSpeed
					_.extend(ptzState, {
						speed: tlObjectSource.content.speed
					})
				}
			}
		})

		return ptzState
	}

	handleState (newState: TimelineState) {
		// Handle this new state, at the point in time specified
		let oldState: TimelineState = (this.getStateBefore(newState.time) || { state: { time: 0, LLayers: {}, GLayers: {} } }).state

		let oldPtzState = this.convertStateToPtz(oldState)
		let newPtzState = this.convertStateToPtz(newState)

		let commandsToAchieveState: Array<PanasonicPtzCommandWithContext> = this._diffStates(oldPtzState, newPtzState)

		// clear any queued commands later than this time:
		this._doOnTime.clearQueueNowAndAfter(newState.time)
		// add the new commands to the queue:
		this._addToQueue(commandsToAchieveState, newState.time)

		// store the new state, for later use:
		this.setState(newState, newState.time)
	}

	clearFuture (clearAfterTime: number) {
		// Clear any scheduled commands after this time
		this._doOnTime.clearQueueAfter(clearAfterTime)
	}
	terminate () {
		if (this._device) {
			this._device.dispose()
		}
		return Promise.resolve(true)
	}
	getStatus (): DeviceStatus {
		return {
			statusCode: this._connected ? StatusCode.GOOD : StatusCode.BAD
		}
	}
	private _getDefaultState (): PanasonicPtzState {
		return {
			preset: undefined,
			speed: undefined
		}
	}

	// @ts-ignore no-unused-vars
	private _defaultCommandReceiver (time: number, cmd: PanasonicPtzCommand, context: CommandContext): Promise<any> {
		let cwc: CommandWithContext = {
			context: context,
			command: cmd
		}
		if (cmd.type === TimelineContentTypePanasonicPtz.PRESET) {

			if (this._device && cmd.preset !== undefined) {
				this.emit('debug', cwc)
				this._device.recallPreset(cmd.preset)
				.then((res) => {
					this.emit('debug', `Panasonic PTZ result: ${res}`)
				})
				.catch((e) => this.emit('error', e))
			} // @todo: else: add throw here?
		} else if (cmd.type === TimelineContentTypePanasonicPtz.SPEED) {
			if (this._device && cmd.speed !== undefined) {
				this.emit('debug', cwc)
				this._device.setSpeed(cmd.speed)
				.then((res) => {
					this.emit('debug', `Panasonic PTZ result: ${res}`)
				})
				.catch((e) => this.emit('error', e))
			} // @todo: else: add throw here?
		}
	}

	private _addToQueue (commandsToAchieveState: Array<PanasonicPtzCommandWithContext>, time: number) {
		_.each(commandsToAchieveState, (cmd: PanasonicPtzCommandWithContext) => {

			// add the new commands to the queue:
			this._doOnTime.queue(time, (cmd: PanasonicPtzCommandWithContext) => {
				return this._commandReceiver(time, cmd.command, cmd.context)
			}, cmd)
		})
	}
	private _diffStates (oldPtzState: PanasonicPtzState, newPtzState: PanasonicPtzState): Array<PanasonicPtzCommandWithContext> {

		let commands: Array<PanasonicPtzCommandWithContext> = []

		let addCommands = (newNode: PanasonicPtzState, oldValue: PanasonicPtzState) => {
			if (newNode.preset !== oldValue.preset && newNode.preset !== undefined) {
				commands.push({
					command: {
						type: TimelineContentTypePanasonicPtz.PRESET,
						preset: newNode.preset
					},
					context: `preset differ (${newNode.preset}, ${oldValue.preset})`
				})
			}
			if (newNode.speed !== oldValue.speed && newNode.speed !== undefined) {
				commands.push({
					command: {
						type: TimelineContentTypePanasonicPtz.SPEED,
						speed: newNode.speed
					},
					context: `preset differ (${newNode.speed}, ${oldValue.speed})`
				})
			}
		}

		if (!_.isEqual(newPtzState, oldPtzState)) {
			addCommands(newPtzState, oldPtzState)
		}
		return commands
	}

	get canConnect (): boolean {
		return true
	}
	get connected (): boolean {
		return this._connected
	}
	get deviceType () {
		return DeviceType.PANASONIC_PTZ
	}
	get deviceName (): string {
		return 'Panasonic PTZ ' + this.deviceId
	}
	get queue () {
		return this._doOnTime.getQueue()
	}

	set mapping (mappings: Mappings) {
		super.mapping = mappings
	}
	get mapping () {
		return super.mapping
	}
	private _setConnected (connected: boolean) {
		if (this._connected !== connected) {
			this._connected = connected
			this._connectionChanged()
		}
	}
	private _connectionChanged () {
		this.emit('connectionChanged', this.getStatus())
	}
}<|MERGE_RESOLUTION|>--- conflicted
+++ resolved
@@ -1,15 +1,25 @@
 import * as _ from 'underscore'
-<<<<<<< HEAD
-import { DeviceWithState, DeviceOptions, CommandWithContext } from './device'
-=======
-import { Device, DeviceOptions, CommandWithContext, DeviceStatus, StatusCode } from './device'
->>>>>>> 63974761
-import { DeviceType, MappingPanasonicPtz, Mappings, MappingPanasonicPtzType } from './mapping'
+import {
+	DeviceWithState,
+	DeviceOptions,
+	CommandWithContext,
+	DeviceStatus,
+	StatusCode
+} from './device'
+import {
+	DeviceType,
+	MappingPanasonicPtz,
+	Mappings,
+	MappingPanasonicPtzType
+} from './mapping'
 import * as request from 'request'
 import * as querystring from 'querystring'
 import { sprintf } from 'sprintf-js'
-
-import { TimelineState, TimelineKeyframe, TimelineResolvedObject } from 'superfly-timeline'
+import {
+	TimelineState,
+	TimelineKeyframe,
+	TimelineResolvedObject
+} from 'superfly-timeline'
 import { DoOnTime } from '../doOnTime'
 import { EventEmitter } from 'events'
 
