import { TimelineResolvedObject } from 'superfly-timeline'

export interface Mappings {
	[layerName: string]: Mapping
}
export interface Mapping {
	device: DeviceType,
	deviceId: string,
	channel?: number,
	layer?: number
	// [key: string]: any
}
export interface MappingCasparCG extends Mapping {
	device: DeviceType.CASPARCG,
	channel: number,
	layer: number
}
export interface MappingAbstract extends Mapping {
	device: DeviceType.ABSTRACT,
	abstractPipe: number
}
export interface MappingAtem extends Mapping {
	device: DeviceType.ATEM,
	mappingType: MappingAtemType
	index?: number
}
export interface MappingHyperdeck extends Mapping {
	device: DeviceType.HYPERDECK,
	mappingType: MappingHyperdeckType
	index?: number
}
export interface MappingHTTPSend extends Mapping {
	device: DeviceType.HTTPSEND
}
export interface MappingLawo extends Mapping {
	device: DeviceType.LAWO,
	mappingType: MappingLawoType,
	identifier: string
}
export enum MappingAtemType {
	MixEffect,
	DownStreamKeyer,
	SuperSourceBox,
	Auxilliary,
	MediaPlayer,
	SuperSourceProperties
}
export enum MappingHyperdeckType {
	TRANSPORT = 'transport'
}
export enum MappingLawoType {
	SOURCE = 'source'
}
export enum MappingPanasonicPtzType {
	PRESET_SPEED = 0,
	PRESET = 1
}
export interface MappingPanasonicPtz extends Mapping {
	device: DeviceType.PANASONIC_PTZ
	mappingType: MappingPanasonicPtzType
}
<<<<<<< HEAD
export interface MappingTCPSend extends Mapping {
	device: DeviceType.TCPSEND
=======
export interface MappingPharos extends Mapping {
	device: DeviceType.PHAROS
>>>>>>> a09f31a2
}
export enum DeviceType {
	ABSTRACT = 0,
	CASPARCG = 1,
	ATEM = 2,
	LAWO = 3,
	HTTPSEND = 4,
	PANASONIC_PTZ = 5,
<<<<<<< HEAD
	TCPSEND = 6
=======
	HYPERDECK = 7,
	PHAROS = 8
>>>>>>> a09f31a2
}

export interface TimelineResolvedObjectExtended extends TimelineResolvedObject {
	isBackground?: boolean
	originalLLayer?: string | number
}<|MERGE_RESOLUTION|>--- conflicted
+++ resolved
@@ -59,13 +59,11 @@
 	device: DeviceType.PANASONIC_PTZ
 	mappingType: MappingPanasonicPtzType
 }
-<<<<<<< HEAD
 export interface MappingTCPSend extends Mapping {
 	device: DeviceType.TCPSEND
-=======
+}
 export interface MappingPharos extends Mapping {
 	device: DeviceType.PHAROS
->>>>>>> a09f31a2
 }
 export enum DeviceType {
 	ABSTRACT = 0,
@@ -74,12 +72,9 @@
 	LAWO = 3,
 	HTTPSEND = 4,
 	PANASONIC_PTZ = 5,
-<<<<<<< HEAD
-	TCPSEND = 6
-=======
+	TCPSEND = 6,
 	HYPERDECK = 7,
 	PHAROS = 8
->>>>>>> a09f31a2
 }
 
 export interface TimelineResolvedObjectExtended extends TimelineResolvedObject {
