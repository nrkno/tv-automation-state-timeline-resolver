--- conflicted
+++ resolved
@@ -1,19 +1,6 @@
 
 export * from './conductor'
 export { CasparCGDevice } from './devices/casparCG'
+export { HyperdeckDevice } from './devices/hyperdeck'
 
-<<<<<<< HEAD
-export {
-	Mappings,
-	Mapping,
-	MappingAbstract,
-	DeviceType,
-	DeviceOptions
-} from './types/src/'
-
-// let myConductor = new Conductor();
-export { CasparCGDevice } from './devices/casparCG'
-export { HyperdeckDevice } from './devices/hyperdeck'
-=======
-export * from './types/src'
->>>>>>> 0c3118dc
+export * from './types/src'