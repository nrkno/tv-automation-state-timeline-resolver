--- conflicted
+++ resolved
@@ -152,15 +152,9 @@
   ],
   "dependencies": {
     "atem-connection": "1.1.0",
-<<<<<<< HEAD
     "atem-state": "0.8.1",
     "casparcg-connection": "^4.9.0",
     "casparcg-state": "^1.10.0",
-=======
-    "atem-state": "^0.8.1",
-    "casparcg-connection": "4.8.1",
-    "casparcg-state": "^1.11.0",
->>>>>>> eee24bb9
     "emberplus": "git+https://github.com/nrkno/tv-automation-emberplus-connection#dist200919_1",
     "fast-clone": "^1.5.13",
     "hyperdeck-connection": "^0.4.0",
