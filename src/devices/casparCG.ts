--- conflicted
+++ resolved
@@ -200,15 +200,11 @@
 		return DeviceType.CASPARCG
 	}
 	get deviceName (): string {
-<<<<<<< HEAD
 		if (this._ccg) {
-		  return 'CasparCG ' + this.deviceId + this._ccg.host + ':' + this._ccg.port
+		  return 'CasparCG ' + this.deviceId + ' ' + this._ccg.host + ':' + this._ccg.port
 		} else {
 			return 'Uninitialized CasparCG'
 		}
-=======
-		return 'CasparCG ' + this.deviceId + ' ' + this._ccg.host + ':' + this._ccg.port
->>>>>>> e17446c0
 	}
 
 	get queue () {
