--- conflicted
+++ resolved
@@ -152,23 +152,13 @@
   ],
   "dependencies": {
     "atem-connection": "1.1.0",
-<<<<<<< HEAD
-    "atem-state": "0.8.1",
+    "atem-state": "^0.8.1",
     "casparcg-connection": "^4.9.0",
-    "casparcg-state": "^1.10.0",
-    "emberplus": "git+https://github.com/nrkno/tv-automation-emberplus-connection#dist200919_1",
-    "fast-clone": "^1.5.13",
-    "hyperdeck-connection": "^0.4.0",
-    "osc": "https://github.com/olzzon/tv2-osc.js-no-serialport.git",
-=======
-    "atem-state": "^0.8.1",
-    "casparcg-connection": "4.8.1",
     "casparcg-state": "^1.11.2",
     "emberplus": "git+https://github.com/nrkno/tv-automation-emberplus-connection#dist200919_1",
     "fast-clone": "^1.5.13",
     "hyperdeck-connection": "^0.4.2",
     "osc": "^2.4.0",
->>>>>>> f5874644
     "request": "^2.88.0",
     "sprintf-js": "^1.1.2",
     "superfly-timeline": "^7.2.4",
