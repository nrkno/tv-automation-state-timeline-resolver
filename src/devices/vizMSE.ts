--- conflicted
+++ resolved
@@ -1035,15 +1035,8 @@
 
 		}
 	}
-<<<<<<< HEAD
-	private async _updateExpectedPlayoutItems (): Promise<void> {
-		this.emit('debug', 'VIZDEBUG: _updateExpectedPlayoutItems called')
-		if (this.preloadAllElements) {
-			this.emit('debug', `VIZMSE: _updateExpectedPlayoutItems (${this._expectedPlayoutItems.length})`)
-=======
 	private async _getExpectedPlayoutItems (): Promise<{ [hash: string]: ExpectedPlayoutItemContentVizMSEInternal }> {
 		this.emit('debug', `VISMSE: _getExpectedPlayoutItems (${this._expectedPlayoutItems.length})`)
->>>>>>> c7cbc3bd
 
 		const hashesAndItems: {[hash: string]: ExpectedPlayoutItemContentVizMSEInternal} = {}
 
