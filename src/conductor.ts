--- conflicted
+++ resolved
@@ -33,15 +33,12 @@
 import { QuantelDevice, DeviceOptionsQuantelInternal } from './devices/quantel'
 import { SisyfosMessageDevice, DeviceOptionsSisyfosInternal } from './devices/sisyfos'
 import { SingularLiveDevice, DeviceOptionsSingularLiveInternal } from './devices/singularLive'
-<<<<<<< HEAD
 import { VMixDevice, DeviceOptionsVMixInternal } from './devices/vmix'
 
-=======
 import { VizMSEDevice, DeviceOptionsVizMSEInternal } from './devices/vizMSE'
 import PQueue from 'p-queue'
 import * as PAll from 'p-all'
 import PTimeout from 'p-timeout'
->>>>>>> 6950b970
 export { DeviceContainer }
 export { CommandWithContext }
 
@@ -433,12 +430,12 @@
 					threadedClassOptions
 				)
 			} else if (deviceOptions.type === DeviceType.VMIX) {
-				newDevice = await new DeviceContainer().create<VMixDevice>(
+				newDevice = await new DeviceContainer().create<VMixDevice, typeof VMixDevice>(
 					'../../dist/devices/vmix.js',
 					VMixDevice,
 					deviceId,
 					deviceOptions,
-					options,
+					getCurrentTime,
 					threadedClassOptions
 				)
 			} else {
@@ -1154,12 +1151,9 @@
 	DeviceOptionsOSCInternal |
 	DeviceOptionsSisyfosInternal |
 	DeviceOptionsQuantelInternal |
-<<<<<<< HEAD
 	DeviceOptionsSingularLiveInternal |
-	DeviceOptionsVMixInternal
-=======
+	DeviceOptionsVMixInternal |
 	DeviceOptionsVizMSEInternal |
 	DeviceOptionsSingularLiveInternal |
 	DeviceOptionsVizMSEInternal
->>>>>>> 6950b970
 )